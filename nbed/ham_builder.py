"""Class to build qubit Hamiltonians from scf object."""

import logging
import warnings
from numbers import Number
from typing import Optional, Tuple

import numpy as np
import openfermion.transforms as of_transforms
from cached_property import cached_property
from openfermion import (
    FermionOperator,
    InteractionOperator,
    QubitOperator,
    count_qubits,
)
from openfermion.config import EQ_TOLERANCE
from openfermion.transforms import jordan_wigner
from pyscf import ao2mo, dft, scf
from pyscf.lib import StreamObject
from symmer.operators import IndependentOp, PauliwordOp, QuantumState
from symmer.projection import QubitTapering, S3Projection

from nbed.exceptions import HamiltonianBuilderError

logger = logging.getLogger(__name__)


class HamiltonianBuilder:
    """Class to build molecular hamiltonians."""

    def __init__(
        self,
        scf_method: StreamObject,
        constant_e_shift: Optional[float] = 0,
        transform: Optional[str] = "jordan_wigner",
        auto_freeze_core: bool = False,
        n_frozen_core: int = 0,
        n_frozen_virt: int = 0,
    ) -> None:
        """Initialise the HamiltonianBuilder.

        Args:
            scf_method: Pyscf scf object.
            constant_e_shift: Constant energy shift to apply to the Hamiltonian.
            transform: Transformation to apply to the Hamiltonian.
            auto_freeze_core: Automatically freeze core orbitals.
            n_frozen_core: Number of core orbitals to freeze.
            n_frozen_virt: Number of virtual orbitals to freeze.
        """
        logger.debug("Initialising HamiltonianBuilder.")
        logger.debug(type(scf_method))
        self.scf_method = scf_method
        self.constant_e_shift = constant_e_shift
        self.transform = transform
        self.auto_freeze_core = auto_freeze_core
        self.n_frozen_core = n_frozen_core
        self.n_frozen_virt = n_frozen_virt
        self._restricted = isinstance(scf_method, (scf.rhf.RHF, dft.rks.RKS))
        # self.occupancy = (
        #     self.scf_method.mo_occ
        # )  # if self._restricted else self.scf_method.mo_occ.sum(axis=1)
        if isinstance(self.scf_method.mo_occ[0], Number):
            self.occupancy = self.scf_method.mo_occ
        elif isinstance(self.scf_method.mo_occ[0], np.ndarray):
            self.occupancy = np.vstack(
                (self.scf_method.mo_occ[0], self.scf_method.mo_occ[1])
            )
        else:
            raise HamiltonianBuilderError("occupancy dimension error")

    @property
    def _one_body_integrals(self) -> np.ndarray:
        """Get the one electron integrals."""
        logger.debug("Calculating one body integrals.")
        c_matrix_active = self.scf_method.mo_coeff
        logger.debug(f"{c_matrix_active.shape=}")
        logger.debug(f"{c_matrix_active[0].shape=}")

        logger.debug(f"{self.scf_method.get_hcore().shape=}")

        # Embedding procedure creates two different hcores
        # Using different v_eff
        if self.scf_method.get_hcore().ndim == 2:
            # Driver has not been used.
            hcore = [self.scf_method.get_hcore()] * 2
        elif self.scf_method.get_hcore().ndim == 3:
            # Driver has been used.
            hcore = self.scf_method.get_hcore()

        # one body terms
        if not self._restricted:
            logger.info("Calculating unrestricted one body intergrals.")
            one_body_integrals_alpha = (
                c_matrix_active[0].T @ hcore[0] @ c_matrix_active[0]
            )
            one_body_integrals_beta = (
                c_matrix_active[1].T @ hcore[1] @ c_matrix_active[1]
            )

            one_body_integrals = np.array(
                [one_body_integrals_alpha, one_body_integrals_beta]
            )

        else:
            logger.info("Calculating restricted one body integrals.")
            # We double these up so that we have the same number as
            # the unrestricted case.
            one_body_integrals = np.array(
                [c_matrix_active.T @ self.scf_method.get_hcore() @ c_matrix_active] * 2
            )
        logger.debug("One body integrals found.")
        logger.debug(f"{one_body_integrals.shape}")

        return one_body_integrals

    @property
    def _two_body_integrals(self) -> np.ndarray:
        """Get the two electron integrals."""
        logger.debug("Calculating two body integrals.")
        c_matrix_active = self.scf_method.mo_coeff

        if not self._restricted:
            n_orbs_alpha = c_matrix_active[0].shape[1]
            n_orbs_beta = c_matrix_active[1].shape[1]

            # Could make this more flexible later.
            if n_orbs_alpha != n_orbs_beta:
                raise HamiltonianBuilderError(
                    "Must localize the same number of alpha and beta orbitals."
                )

            c_alpha = c_matrix_active[0]
            c_beta = c_matrix_active[1]

            # Pyscf is in chemist notation
            # later we transpose to physicist notation for openfermion
            spin_options = {
                "aaaa": (c_alpha, c_alpha, c_alpha, c_alpha),
                "bbbb": (c_beta, c_beta, c_beta, c_beta),
                "aabb": (c_alpha, c_alpha, c_beta, c_beta),
                "bbaa": (c_beta, c_beta, c_alpha, c_alpha),
            }

            two_body_integrals = []
            for spin in spin_options:
                two_body_compressed = ao2mo.kernel(
                    self.scf_method.mol, spin_options[spin]
                )
                eri = ao2mo.restore(1, two_body_compressed, n_orbs_alpha)
                two_body_integrals.append(
                    np.asarray(eri.transpose(0, 2, 3, 1), order="C")
                )

        else:
            n_orbs = c_matrix_active.shape[1]

            two_body_compressed = ao2mo.kernel(self.scf_method.mol, c_matrix_active)

            # get electron repulsion integrals
            eri = ao2mo.restore(
                1, two_body_compressed, n_orbs
            )  # no permutation symmetry

            # Copy this 4 times so that we have the same number as
            # the unrestricted case
            # Openfermion uses physicist notation whereas pyscf uses chemists
            two_body_integrals = [np.asarray(eri.transpose(0, 2, 3, 1), order="C")] * 4

        two_body_integrals = np.array(two_body_integrals)

        logger.debug("Two body integrals found.")
        logger.debug(f"{two_body_integrals.shape}")
        return two_body_integrals

    def _reduced_orbitals(
        self,
        qubit_reduction: int,
    ) -> Tuple[np.ndarray, np.ndarray]:
        """Find the orbitals which correspond to the active space and core.

        Args:
            qubit_reduction (int): Number of qubits to reduce by.

        Returns:
            active_indices (np.ndarray): Indices of active orbitals.
            core_indices (np.ndarray): Indices of core orbitals.
        """
        logger.debug("Finding active space.")
        logger.debug(f"Reducing by {qubit_reduction} qubits.")

        if type(qubit_reduction) is not int:
            logger.error("Invalid qubit_reduction of type %s.", type(qubit_reduction))
            raise HamiltonianBuilderError("qubit_reduction must be an Intger")
        if qubit_reduction == 0:
            logger.debug("No active space reduction required.")
            if self._restricted:
                return np.array([]), np.where(self.scf_method.mo_occ >= 0)[0]
            else:
                return (
                    np.array([]),
                    np.where(self.scf_method.mo_occ.sum(axis=0) >= 0)[0],
                )

        # +1 because each MO is 2 qubits for closed shell
        orbital_reduction = (qubit_reduction + 1) // 2

        occupation = self.scf_method.mo_occ
        if not self._restricted:
            occupation = occupation.sum(axis=0)
        occupied = np.where(occupation > 0)[0]
        virtual = np.where(occupation == 0)[0]

        # find where the last occupied level is
        logger.debug("Occupied orbitals %s.", occupied)
        logger.debug("virtual orbitals %s.", virtual)

        occupied_reduction = (
            orbital_reduction * len(occupied)
        ) // self._one_body_integrals.shape[-1]
        virtual_reduction = orbital_reduction - occupied_reduction
        logger.debug(f"Reducing occupied by {occupied_reduction} spatial orbitals.")
        logger.debug(f"Reducing virtual by {virtual_reduction} spatial orbitals.")

        core_indices = np.array([])
        removed_virtual = np.array([])

        if occupied_reduction > 0:
            core_indices = occupied[:occupied_reduction]
            occupied = occupied[occupied_reduction:]

        # We want the MOs nearest the fermi level
        if virtual_reduction > 0:
            removed_virtual = virtual[-virtual_reduction:]
            virtual = virtual[:-virtual_reduction]

        active_indices = np.append(occupied, virtual)
        logger.debug(f"Core indices {core_indices}.")
        logger.debug(f"Active indices {active_indices}.")
        logger.debug(f"Removed virtual indices {removed_virtual}.")
        return core_indices, active_indices

    def _spinorb_from_spatial(
        self, one_body_integrals: np.ndarray, two_body_integrals: np.ndarray
    ) -> Tuple[np.ndarray, np.ndarray]:
        """Convert spatial integrals to spin-orbital integrals.

        Args:
            one_body_integrals (np.ndarray): One-electron integrals in physicist notation.
            two_body_integrals (np.ndarray): Two-electron integrals in physicist notation.

        Returns:
            one_body_coefficients (np.ndarray): One-electron coefficients in spinorb form.
            two_body_coefficients (np.ndarray): Two-electron coefficients in spinorb form.

        """
        logger.debug("Converting to spin-orbital coefficients.")
        n_qubits = one_body_integrals[0].shape[0] + one_body_integrals[1].shape[0]

        # Initialize Hamiltonian coefficients.
        one_body_coefficients = np.zeros((n_qubits, n_qubits))
        two_body_coefficients = np.zeros((n_qubits, n_qubits, n_qubits, n_qubits))

        # Loop through integrals.
        for p in range(n_qubits // 2):
            for q in range(n_qubits // 2):

                # Populate 1-body coefficients. Require p and q have same spin.
                one_body_coefficients[2 * p, 2 * q] = one_body_integrals[0, p, q]
                one_body_coefficients[2 * p + 1, 2 * q + 1] = one_body_integrals[
                    1, p, q
                ]

                # Continue looping to prepare 2-body coefficients.
                # Assumes 2e ints are ordered as aaaa,bbbb,aabb,bbaa.
                for r in range(n_qubits // 2):
                    for s in range(n_qubits // 2):

                        # Same spin
                        two_body_coefficients[2 * p, 2 * q, 2 * r, 2 * s] = (
                            two_body_integrals[0, p, q, r, s]
                        )
                        two_body_coefficients[
                            2 * p + 1, 2 * q + 1, 2 * r + 1, 2 * s + 1
                        ] = two_body_integrals[1, p, q, r, s]

                        # Mixed spin in physicist
                        two_body_coefficients[2 * p, 2 * q + 1, 2 * r + 1, 2 * s] = (
                            two_body_integrals[2, p, q, r, s]
                        )
                        two_body_coefficients[2 * p + 1, 2 * q, 2 * r, 2 * s + 1] = (
                            two_body_integrals[3, p, q, r, s]
                        )

        # Truncate.
        one_body_coefficients[np.absolute(one_body_coefficients) < EQ_TOLERANCE] = 0.0
        two_body_coefficients[np.absolute(two_body_coefficients) < EQ_TOLERANCE] = 0.0

        return one_body_coefficients, two_body_coefficients

    @staticmethod
    def _qubit_transform(transform: str, intop: InteractionOperator) -> QubitOperator:
        """Transform second quantised hamiltonain to qubit Hamiltonian.

        Args:
            transform: Transformation to apply to the Hamiltonian.
            intop: InteractionOperator to transform.

        Returns:
            QubitOperator: Transformed qubit Hamiltonian.
        """
        logger.debug(f"Transforming to qubit Hamiltonian using {transform} transform.")
        if transform is None or hasattr(of_transforms, transform) is False:
            raise HamiltonianBuilderError(
                "Invalid transform. Please use a transform from `openfermion.transforms`."
            )

        transform = getattr(of_transforms, transform)

        try:
            qubit_hamiltonain: QubitOperator = transform(intop)
        except TypeError:
            logger.error(
                "Transform selected is not a valid InteractionOperator transform."
            )
            raise HamiltonianBuilderError(
                "Transform selected is not a valid InteractionOperator transform."
            )

        if type(qubit_hamiltonain) is not QubitOperator:
            raise HamiltonianBuilderError(
                "Transform selected must output a QubitOperator."
            )

        logger.debug("Qubit Hamiltonian constructed.")
        return qubit_hamiltonain

    def get_hartree_fock_state(self):
        """Returns the Hartree-Fock state |1,...,1,0,...,0>."""
        logger.debug(f"{self.occupancy=}")
        electrons = self.occupancy.sum()
        virtuals = (2 * self.occupancy.shape[-1]) - self.occupancy.sum()
        logger.debug(f"{electrons=} {virtuals=}")
        hf_state = np.hstack((np.ones(int(electrons)), np.zeros(int(virtuals)))).astype(
            int
        )
        logger.debug(f"{hf_state=}")
        return QuantumState(hf_state)

    def build(
        self,
        taper: bool = False,
    ) -> QubitOperator:
        """Returns second quantized fermionic molecular Hamiltonian.

        constant_e_shift is a constant energy addition... in this code this will be the classical embedding energy
        that corrects for the full system.

        The active_indices and occupied indices are an active space approximation... where occupied and virtual orbitals
        can be frozen. This is different to removing the environment orbitals, as core_constant terms must be added to
        make this approximation.

        Args:
            n_qubits (int): Either total number of qubits to use (positive value) or
                number of qubits to reduce size by (negative value).
            taper (bool): Whether to taper the Hamiltonian.
            contextual_space (bool): Whether to project onto the contextual subspace.
            core_indices (List[int]): Indices of core orbitals.
            active_indices (List[int]): Indices of active orbitals.

        Returns:
            molecular_hamiltonian (QubitOperator): Qubit Hamiltonian for molecular system.
        """
        if taper is not None:
            logger.warning("Tapering is deprecated. Use the qubit_reduction_driver.")

        logger.info("Building Hamiltonian")
        one_body_integrals = self._one_body_integrals
        two_body_integrals = self._two_body_integrals
        one_body_coefficients, two_body_coefficients = self._spinorb_from_spatial(
            one_body_integrals, two_body_integrals
        )
        logger.debug(f"{one_body_coefficients.shape=}")
        logger.debug(f"{two_body_coefficients.shape=}")
        logger.debug("Building interaction operator.")
        molecular_hamiltonian = InteractionOperator(
            self.constant_e_shift,
            one_body_coefficients,
            0.5 * two_body_coefficients,
        )
        logger.debug(f"{count_qubits(molecular_hamiltonian)} qubits in Hamiltonian.")
        qham = self._qubit_transform(self.transform, molecular_hamiltonian)
        if taper:
            # for legacy compatibility (recommended usage is via the qubit_reduction_driver)
            logger.debug("Converting to Symmer PauliWordOp")
            pwop = PauliwordOp.from_openfermion(qham)
            logger.debug("Creating reference state.")
            hf_state = self.get_hartree_fock_state()
            logger.debug("Running QubitTapering")
            pwop = QubitTapering(pwop).taper_it(ref_state=hf_state)
            qham = to_openfermion(pwop)
            logger.debug("Symmer functions complete.")
        return qham

    @cached_property
    def H(self) -> PauliwordOp:
        """The full, untapered, unfrozen Hamiltonian."""
        return PauliwordOp.from_openfermion(self.build())

    @cached_property
    def qubit_reduction_driver(self) -> S3Projection:
        """Qubit tapering and frozen core reduction."""
        if isinstance(self.scf_method.mo_occ[0], Number):
            mo_energy = self.scf_method.mo_energy
        elif isinstance(self.scf_method.mo_occ[0], np.ndarray):
            mo_energy = self.scf_method.mo_energy[0]
        else:
            raise ValueError("occupancy dimension error")
        occ_energy = mo_energy[: self.scf_method.mol.nelec[0]]
        nao = mo_energy.shape[0]
        hf_state = self.get_hartree_fock_state()
        if self.auto_freeze_core:
            if self.n_frozen_core != 0:
                warnings.warn(
                    f"Auto freezing core: will overwrite n_frozen_core={self.n_frozen_core}"
                )
            self.n_frozen_core = np.count_nonzero(
                occ_energy < np.mean(occ_energy) - np.std(occ_energy)
            )
        # index the frozen orbitals positions:
        frozen_spatial_orbital_indices = np.append(
            np.argsort(self.scf_method.mo_energy[0])[: self.n_frozen_core],
<<<<<<< HEAD
            np.argsort(self.scf_method.mo_energy[0])[nao - self.n_frozen_virt :],
=======
            np.argsort(self.scf_method.mo_energy[0])[nao - self.n_frozen_virt:],
>>>>>>> fffa1a4b
        )
        frozen_spin_orbital_indices = np.sort(
            np.append(
                2 * frozen_spatial_orbital_indices,
                2 * frozen_spatial_orbital_indices + 1,
            )
        )
        frozen_Z_block = np.eye(nao * 2, dtype=bool)[frozen_spin_orbital_indices]
        # build the symplectic matrix:
        frozen_symp = np.hstack(
            [np.zeros_like(frozen_Z_block, dtype=bool), frozen_Z_block]
        )
        stab_symp = np.vstack(
            [frozen_symp, IndependentOp.symmetry_generators(self.H).symp_matrix]
        )
        # Stabilizer SubSpace (S3) projection object contains the stabilizers for the frozen core AND tapering:
        s3_proj = S3Projection(IndependentOp(stab_symp))
        s3_proj.stabilizers.update_sector(hf_state)
        return s3_proj

    def reduce(self, operator: PauliwordOp = None) -> PauliwordOp:
        """Perform qubit reduction over the input operator.

        If None set, then will take the full molecular Hamiltonian.
        """
        if operator is None:
            operator = self.H
        if isinstance(operator, PauliwordOp):
            return self.qubit_reduction_driver.perform_projection(operator)
        elif isinstance(operator, QuantumState):
            return self.qubit_reduction_driver._project_state(operator)
        else:
            raise ValueError("Unrecognised input, must be PauliwordOp or QuantumState.")


def array_to_dict_nonzero_indices(arr, tol=1e-10):
    """Convert an array to a dict for the non-zero indices."""
    where_nonzero = np.where(~np.isclose(arr, 0, atol=tol))
    nonzero_indices = list(zip(*where_nonzero))
    return dict(zip(nonzero_indices, arr[where_nonzero]))


def fermion_to_qubit_operator(
    fermionic_operator: FermionOperator, n_qubits: int = None
):
    """Function to convert from fermion operators to qubit operators.

    Note: see `openfermion.transforms` for different fermion to qubit mappings

    Args:
        Fermionic_operator(FermionOperator): any fermionic operator (openfermion)
        n_qubits (int): number of qubits (or spin orbitals)

    Returns:
        qubit_operator (PauliwordOp): qubit operator of fermonic operator (under certain mapping)
    """
    mapping = jordan_wigner
    qubit_operator = mapping(fermionic_operator)
    return PauliwordOp.from_openfermion(qubit_operator, n_qubits)


def to_openfermion(pwop: PauliwordOp) -> QubitOperator:
    """Convert to OpenFermion Pauli operator representation.

    Returns:
        open_f (QubitOperator): The QubitOperator representation of the PauliwordOp.
    """

    def symplectic_to_of(symp_vec, coeff) -> str:
        """Returns string form of symplectic vector defined as (X | Z).

        Args:
            symp_vec (array): symplectic Pauliword array

        Returns:
            Pword_string (str): String version of symplectic array
        """
        n_qubits = len(symp_vec) // 2

        X_block = symp_vec[:n_qubits]
        Z_block = symp_vec[n_qubits:]

        Y_loc = np.logical_and(X_block, Z_block)
        X_loc = np.logical_xor(Y_loc, X_block)
        Z_loc = np.logical_xor(Y_loc, Z_block)

        char_aray = np.array(list("I" * n_qubits), dtype=str)

        char_aray[Y_loc] = "Y"
        char_aray[X_loc] = "X"
        char_aray[Z_loc] = "Z"

        indices = np.array(range(n_qubits), dtype=str)
        char_aray = np.char.add(char_aray, indices)[np.where(char_aray != "I")[0]]

        Pword_string = " ".join(char_aray)

        return QubitOperator(Pword_string, coeff)

    open_f = QubitOperator()
    ops = [
        symplectic_to_of(P_sym, coeff)
        for P_sym, coeff in zip(pwop.symp_matrix, pwop.coeff_vec)
    ]
    for op in ops:
        open_f += op
    return open_f<|MERGE_RESOLUTION|>--- conflicted
+++ resolved
@@ -430,11 +430,7 @@
         # index the frozen orbitals positions:
         frozen_spatial_orbital_indices = np.append(
             np.argsort(self.scf_method.mo_energy[0])[: self.n_frozen_core],
-<<<<<<< HEAD
-            np.argsort(self.scf_method.mo_energy[0])[nao - self.n_frozen_virt :],
-=======
             np.argsort(self.scf_method.mo_energy[0])[nao - self.n_frozen_virt:],
->>>>>>> fffa1a4b
         )
         frozen_spin_orbital_indices = np.sort(
             np.append(
