"""Class to build qubit Hamiltonians from scf object."""
import logging
from typing import List, Optional, Tuple, Union

import numpy as np
import openfermion.transforms as of_transforms
from cached_property import cached_property
from openfermion import InteractionOperator, QubitOperator, count_qubits
from openfermion.chem.molecular_data import spinorb_from_spatial
from openfermion.ops.representations import get_active_space_integrals
from openfermion.transforms import taper_off_qubits
from pyscf import ao2mo
from pyscf.lib import StreamObject
from pyscf.lib.numpy_helper import SYMMETRIC
from qiskit.opflow import Z2Symmetries
from typing_extensions import final

from .exceptions import HamiltonianBuilderError
from .ham_converter import HamiltonianConverter

logger = logging.getLogger(__name__)


class HamiltonianBuilder:
    """Class to build molecular hamiltonians."""

    def __init__(
        self,
        scf_method: StreamObject,
        constant_e_shift: Optional[float] = 0,
        transform: Optional[str] = "jordan_wigner",
    ) -> None:
        """Initialise the HamiltonianBuilder.

        Args:
            scf_method: Pyscf scf object.
            constant_e_shift: Constant energy shift to apply to the Hamiltonian.
            transform: Transformation to apply to the Hamiltonian.
        """
        logger.debug("Initialising HamiltonianBuilder.")
        self.scf_method = scf_method
        self.constant_e_shift = constant_e_shift
        self.transform = transform

    @property
    def _one_body_integrals(self) -> np.ndarray:
        """Get the one electron integrals."""
        logger.debug("Calculating one body integrals.")
        c_matrix_active = self.scf_method.mo_coeff

        # one body terms
        one_body_integrals = (
            c_matrix_active.T @ self.scf_method.get_hcore() @ c_matrix_active
        )
        logger.debug("One body integrals found.")
        return one_body_integrals

    @property
    def _two_body_integrals(self) -> np.ndarray:
        """Get the two electron integrals."""
        logger.debug("Calculating two body integrals.")
        c_matrix_active = self.scf_method.mo_coeff
        n_orbs = c_matrix_active.shape[1]

        two_body_compressed = ao2mo.kernel(self.scf_method.mol, c_matrix_active)

        # get electron repulsion integrals
        eri = ao2mo.restore(1, two_body_compressed, n_orbs)  # no permutation symmetry

        # Openfermion uses physicist notation whereas pyscf uses chemists
        two_body_integrals = np.asarray(eri.transpose(0, 2, 3, 1), order="C")
        logger.debug("Two body integrals found.")
        return two_body_integrals

    def _reduce_active_space(self, qubit_reduction: int) -> None:
        """Reduce the active space to accommodate a certain number of qubits."""
        logger.debug("Reducing the active space.")

        if type(qubit_reduction) is not int:
            logger.error("Invalid qubit_reduction of type %s.", type(qubit_reduction))
            raise HamiltonianBuilderError("qubit_reduction must be an Intger")
        if qubit_reduction == 0:
            logger.debug("No active space reduction required.")
            return 0, self._one_body_integrals, self._two_body_integrals

        # find where the last occupied level is
        scf = self.scf_method
        occupied = np.where(scf.mo_occ > 0)[0]
        unoccupied = np.where(scf.mo_occ == 0)[0]

        # +1 because each MO is 2 qubits for closed shell.
        n_orbitals = (qubit_reduction + 1) // 2
        logger.debug(f"Reducing to {n_orbitals}.")
        # Again +1 because we want to use odd numbers to reduce
        # occupied orbitals
        occupied_reduction = (n_orbitals + 1) // 2
        unoccupied_reduction = qubit_reduction - occupied_reduction

        # We want the MOs nearest the fermi level
        # unoccupied orbitals go from 0->N and occupied from N->M
        self._active_space_indices = np.append(
            occupied[occupied_reduction:], unoccupied[:unoccupied_reduction]
        )

        occupied_indices = np.where(self.scf_method.mo_occ > 0)[0]
        logger.debug(f"Active indices {self._active_space_indices}.")

        (
            core_constant,
            one_body_integrals,
            two_body_integrals,
        ) = get_active_space_integrals(
            self._one_body_integrals,
            self._two_body_integrals,
            occupied_indices=occupied_indices,
            active_indices=self._active_space_indices,
        )

        logger.debug("Active space reduced.")
        return core_constant, one_body_integrals, two_body_integrals

    def _qubit_transform(
        self, transform: str, intop: InteractionOperator
    ) -> QubitOperator:
        """Transform second quantised hamiltonain to qubit Hamiltonian.

        Args:
            transform: Transformation to apply to the Hamiltonian.
            intop: InteractionOperator to transform.

        Returns:
            QubitOperator: Transformed qubit Hamiltonian.
        """
        logger.debug(f"Transforming to qubit Hamiltonian using {transform} transform.")
        if transform is None or hasattr(of_transforms, transform) is False:
            raise HamiltonianBuilderError(
                "Invalid transform. Please use a transform from `openfermion.transforms`."
            )

        transform = getattr(of_transforms, transform)

        try:
            qubit_hamiltonain: QubitOperator = transform(intop)
        except TypeError:
            logger.error(
                "Transform selected is not a valid InteractionOperator transform."
            )
            raise HamiltonianBuilderError(
                "Transform selected is not a valid InteractionOperator transform."
            )

        if type(qubit_hamiltonain) is not QubitOperator:
            raise HamiltonianBuilderError(
                "Transform selected must output a QubitOperator."
            )

        logger.debug("Qubit Hamiltonian constructed.")
        return qubit_hamiltonain

    def _taper(self, qham: QubitOperator) -> QubitOperator:
<<<<<<< HEAD
        """Taper a hamiltonian."""
        logger.error("Tapering not implemented.")
=======
        """Taper a hamiltonian.

        Args:
            qham: QubitOperator to taper.

        Returns:
            QubitOperator: Tapered QubitOperator.
        """
>>>>>>> e31835a1
        raise ValueError("tapering currently NOT working properly!")
        logger.debug("Beginning qubit tapering.")
        converter = HamiltonianConverter(qham)
        symmetries = Z2Symmetries.find_Z2_symmetries(converter.qiskit)
        symm_strings = [symm.to_label() for symm in symmetries.sq_paulis]

        logger.debug(f"Found {len(symm_strings)} Z2Symmetries")

        stabilizers = []
        for string in symm_strings:
            term = [
                f"{pauli}{index}" for index, pauli in enumerate(string) if pauli != "I"
            ]
            term = " ".join(term)
            stabilizers.append(QubitOperator(term=term))

        logger.debug("Tapering complete.")
        return taper_off_qubits(qham, stabilizers)

    def build(
        self, n_qubits: Optional[int] = None, taper: Optional[bool] = False
    ) -> QubitOperator:
        """Returns second quantized fermionic molecular Hamiltonian.

        constant_e_shift is a constant energy addition... in this code this will be the classical embedding energy
        that corrects for the full system.

        The active_indices and occupied indices are an active space approximation... where occupied and virtual orbitals
        can be frozen. This is different to removing the environment orbitals, as core_constant terms must be added to
        make this approximation.

        Args:
            scf_method (StreamObject): A pyscf self-consistent method.
            constant_e_shift (float): constant energy term to add to Hamiltonian
            active_indices (list): A list of spatial orbital indices indicating which orbitals should be
                                considered active.
            occupied_indices (list):  A list of spatial orbital indices indicating which orbitals should be
                                    considered doubly occupied.

        Returns:
            molecular_hamiltonian (InteractionOperator): fermionic molecular Hamiltonian
        """
        logger.debug("Building for %s qubits.", n_qubits)
        qubit_reduction = 0
        while True:
            (
                core_constant,
                one_body_integrals,
                two_body_integrals,
            ) = self._reduce_active_space(qubit_reduction)

            one_body_coefficients, two_body_coefficients = spinorb_from_spatial(
                one_body_integrals, two_body_integrals
            )

            molecular_hamiltonian = InteractionOperator(
                (self.constant_e_shift + core_constant),
                one_body_coefficients,
                0.5 * two_body_coefficients,
            )

            qham = self._qubit_transform(self.transform, molecular_hamiltonian)

            # Don't like this option sitting with the recursive
            # call beneath it - just a little too complicated.
            # ...but it works for now.
            if taper is True:
                qham = self._taper(qham)
            if n_qubits is None:
                logger.debug("Unreduced Hamiltonain found.")
                return qham

            # Wanted to do a recursive thing to get the correct number
            # from tapering but it takes ages.
            final_n_qubits = count_qubits(qham)

            if final_n_qubits <= n_qubits:
                logger.debug("Hamiltonian reduced to %s qubits.", final_n_qubits)
                return qham

            # Check that we have the right number of qubits.
            qubit_reduction += final_n_qubits - n_qubits<|MERGE_RESOLUTION|>--- conflicted
+++ resolved
@@ -158,10 +158,6 @@
         return qubit_hamiltonain
 
     def _taper(self, qham: QubitOperator) -> QubitOperator:
-<<<<<<< HEAD
-        """Taper a hamiltonian."""
-        logger.error("Tapering not implemented.")
-=======
         """Taper a hamiltonian.
 
         Args:
@@ -170,7 +166,7 @@
         Returns:
             QubitOperator: Tapered QubitOperator.
         """
->>>>>>> e31835a1
+        logger.error("Tapering not implemented.")
         raise ValueError("tapering currently NOT working properly!")
         logger.debug("Beginning qubit tapering.")
         converter = HamiltonianConverter(qham)
