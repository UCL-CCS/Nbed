--- conflicted
+++ resolved
@@ -254,14 +254,6 @@
     return args
 
 
-<<<<<<< HEAD
-def print_summary(
-    qham: Union[object, Tuple[object, object]],
-    driver: NbedDriver,
-    transform: str,
-    full_system: bool = False,
-):
-=======
 def load_hamiltonian(filepath: Path, output: str) -> object:
     """Create a Hamiltonian from a file.
 
@@ -270,161 +262,81 @@
     return HamiltonianConverter(filepath).convert(output)
 
 
-def print_summary(driver: NbedDriver, transform: str, fci: bool = False) -> None:
->>>>>>> e31835a1
+def print_summary(driver: NbedDriver, transform: str, fci: bool = False):
     """Print a summary of the package results.
-
     Args:
         driver (NbedDriver): An NbedDriver to summarise.
-        transform (str): The transform used to generate a qubit Hamiltonian.
         fci (bool): Whether to run full system fci.
     """
-    logger.debug("Printing summary of results.")
-    # for get statements
-    default = "Not calculated."
-
-    if not isinstance(qham, tuple) and driver.projector == "both":
+    if driver.molecular_ham is None:
         logger.error(
-            "Only one Qubit Hamiltonian provided to summary, cannot print 'both'."
-        )
+            "Driver does not have molecular hamiltonian. Cannot print summary."
+        )
+        logger.info("Driver does not have molecular hamiltonian. Cannot print summary.")
         return
 
-    # Would be a great place for a switch statemet when
-    # dependencies catch up with python 3.10
-    if driver.projector == "both":
-        mu_qham, huz_qham = qham
-    elif driver.projector == "huzinaga":
-        mu_qham, huz_qham = None, qham
-    elif driver.projector == "mu":
-        mu_qham, huz_qham = qham, None
-
-    print("".center(80, "*"))
     logger.info("".center(80, "*"))
-    print("  Summary of Embedded Calculation".center(80))
     logger.info("  Summary of Embedded Calculation".center(80))
-    print("".center(80, "*"))
     logger.info("".center(80, "*"))
 
-    print(f"global (cheap) DFT calculation {driver._global_ks.e_tot}")
-    logger.info(f"global (cheap) DFT calculation {driver._global_ks.e_tot}")
+    logger.info(f"global (cheap) DFT calculation {driver._global_rks.e_tot}")
 
     if driver.projector in ["huzinaga", "both"]:
-        print("".center(80, "*"))
         logger.info("".center(80, "*"))
-        print("  Huzinaga calculation".center(20))
         logger.info("  Huzinaga calculation".center(20))
-        print(
-            f"Total energy - active system at RHF level: {driver._huzinaga.get('e_rhf', default)}"
-        )
-        logger.info(
-            f"Total energy - active system at RHF level: {driver._huzinaga.get('e_rhf', default)}"
+        logger.info(
+            f"Total energy - active system at RHF level: {driver._huzinaga['e_rhf']}"
         )
         if driver.run_ccsd_emb is True:
-            print(
-                f"Total energy - active system at CCSD level: {driver._huzinaga.get('e_ccsd', default)}"
-            )
             logger.info(
-                f"Total energy - active system at CCSD level: {driver._huzinaga.get('e_ccsd', default)}"
+                f"Total energy - active system at CCSD level: {driver._huzinaga['e_ccsd']}"
             )
         if driver.run_fci_emb is True:
-            print(
-                f"Total energy - active system at FCI level: {driver._huzinaga.get('e_fci', default)}"
+            logger.info(
+                f"Total energy - active system at FCI level: {driver._huzinaga['e_fci']}"
             )
+
+        logger.info(
+            f"length of huzinaga embedded fermionic Hamiltonian: {len(list(driver._huzinaga['hamiltonian']))}"
+        )
+        logger.info(
+            f"number of qubits required: {count_qubits(driver._huzinaga['hamiltonian'])}"
+        )
+
+    if driver.projector in ["mu", "both"]:
+        logger.info("".center(80, "*"))
+        logger.info("  Mu shift calculation".center(20))
+        logger.info(f"Total energy - active system at RHF level: {driver._mu['e_rhf']}")
+        if driver.run_ccsd_emb is True:
             logger.info(
-                f"Total energy - active system at FCI level: {driver._huzinaga.get('e_fci', default)}"
-            )
-
-        print(
-            f"length of huzinaga embedded fermionic Hamiltonian: {len(huz_qham.terms)}"
-        )
-<<<<<<< HEAD
-
-        logger.info(
-            f"length of huzinaga embedded fermionic Hamiltonian: {len(huz_qham.terms)}"
-        )
-        print(f"number of qubits required: {count_qubits(huz_qham)}")
-        logger.info(f"number of qubits required: {count_qubits(huz_qham)}")
-=======
-        print(f"number of qubits required: {count_qubits(huz_qham)}")
->>>>>>> e31835a1
-
-    if driver.projector in ["mu", "both"]:
-        print("".center(80, "*"))
-        logger.info("".center(80, "*"))
-        print("  Mu shift calculation".center(20))
-<<<<<<< HEAD
-        logger.info("  Mu shift calculation".center(20))
-        print(
-            f"Total energy - active system at RHF level: {driver._mu.get('e_rhf', default)}"
-        )
-        logger.info(
-            f"Total energy - active system at RHF level: {driver._mu.get('e_rhf', default)}"
-        )
-=======
-        print(
-            f"Total energy - active system at RHF level: {driver._mu.get('e_rhf', default)}"
-        )
->>>>>>> e31835a1
-        if driver.run_ccsd_emb is True:
-            print(
-                f"Total energy - active system at CCSD level: {driver._mu.get('e_ccsd', default)}"
-            )
-            logger.info(
-                f"Total energy - active system at CCSD level: {driver._mu.get('e_ccsd', default)}"
+                f"Total energy - active system at CCSD level: {driver._mu['e_ccsd']}"
             )
         if driver.run_fci_emb is True:
-            print(
-                f"Total energy - active system at FCI level: {driver._mu.get('e_fci', default)}"
+            logger.info(
+                f"Total energy - active system at FCI level: {driver._mu['e_fci']}"
             )
-            logger.info(
-                f"Total energy - active system at FCI level: {driver._mu.get('e_fci', default)}"
-            )
-
-        print(f"length of mu embedded fermionic Hamiltonian: {len(mu_qham.terms)}")
-<<<<<<< HEAD
-        logger.info(
-            f"length of mu embedded fermionic Hamiltonian: {len(mu_qham.terms)}"
-        )
-        print(f"number of qubits required: {count_qubits(mu_qham)}")
-        logger.info(f"number of qubits required: {count_qubits(mu_qham)}")
-
+
+        logger.info(
+            f"length of mu embedded fermionic Hamiltonian: {len(list(driver._mu['hamiltonian']))}"
+        )
+        logger.info(
+            f"number of qubits required: {count_qubits(driver._mu['hamiltonian'])}"
+        )
+
+    logger.info("".center(80, "*"))
+    logger.info("  Summary of reference Calculation".center(80))
+    logger.info("".center(80, "*"))
+
+    if fci:
+        logger.info(
+            f"global (expensive) full FCI calculation {driver._global_fci.e_tot}"
+        )
     full_system_hamiltonian = HamiltonianBuilder(
         driver._global_hf, constant_e_shift=0, transform=transform
-    ).build()
-=======
-        print(f"number of qubits required: {count_qubits(mu_qham)}")
->>>>>>> e31835a1
-
-    print("".center(80, "*"))
-    logger.info("".center(80, "*"))
-    print("  Summary of reference Calculation".center(80))
-    logger.info("  Summary of reference Calculation".center(80))
-    print("".center(80, "*"))
-    logger.info("".center(80, "*"))
-
-    if full_system:
-        print("Running Full system FCI and preparing Hamiltonian.")
-<<<<<<< HEAD
-        logger.info("Running Full system FCI and preparing Hamiltonian.")
-        print(f"Global (expensive) full FCI calculation {driver._global_fci.e_tot}")
-        logger.info(
-            f"Global (expensive) full FCI calculation {driver._global_fci.e_tot}"
-        )
-=======
-        print(f"Global (expensive) full FCI calculation {driver._global_fci.e_tot}")
-    full_system_hamiltonian = HamiltonianBuilder(
-        driver._global_hf, constant_e_shift=0, transform=transform
-    ).build()
->>>>>>> e31835a1
-
-    print(
-        f"length of full system fermionic Hamiltonian: {len(full_system_hamiltonian.terms)}"
-    )
-
+    )
     logger.info(
-        f"length of full system fermionic Hamiltonian: {len(full_system_hamiltonian.terms)}"
-    )
-    print(f"number of qubits required: {count_qubits(full_system_hamiltonian)}")
+        f"length of full system fermionic Hamiltonian: {len(list(full_system_hamiltonian))}"
+    )
     logger.info(f"number of qubits required: {count_qubits(full_system_hamiltonian)}")
 
 
