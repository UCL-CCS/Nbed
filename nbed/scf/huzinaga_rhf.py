--- conflicted
+++ resolved
@@ -16,15 +16,10 @@
     dm_enviroment: np.ndarray,
     dm_conv_tol: float = 1e-6,
     dm_initial_guess: Optional[np.ndarray] = None,
-<<<<<<< HEAD
-):
-    """Manual RHF calculation that is implemented using the huzinaga operator.
-
-=======
     use_DIIS: Optional[np.ndarray] = True,
 ) -> Tuple[np.ndarray, np.ndarray, np.ndarray, np.ndarray, bool]:
-    """Manual RHF calculation that is implemented using the huzinaga operator
->>>>>>> 8fd68159
+    """Manual RHF calculation that is implemented using the huzinaga operator.
+    
     Note this function uses lowdin (symmetric) orthogonalization only! (PySCF sometimes uses meta-lowdin and NAO). Also
     the intial density matrix guess is based on the modified core Hamilotnian (containing projector and DFT potential)
     PySCF has other methods for initial guess that aren't available here. Manual guess can also be given).
@@ -117,11 +112,5 @@
     if conv_flag is False:
         logger.warning("SCF has NOT converged.")
 
-<<<<<<< HEAD
-    # e_total = rhf_energy + scf_method.energy_nuc()
-
-    return mo_coeff_std, mo_energy, dm_mat, huzinaga_op_std
-=======
     # v_emb = huzinaga_op_std + dft_potential
-    return mo_coeff_std, mo_energy, dm_mat, huzinaga_op_std, conv_flag
->>>>>>> 8fd68159
+    return mo_coeff_std, mo_energy, dm_mat, huzinaga_op_std, conv_flag