--- conflicted
+++ resolved
@@ -25,14 +25,11 @@
 bpython = "^0.21"
 isort = "^5.9.3"
 jupyter = "^1.0.0"
-<<<<<<< HEAD
 Sphinx = "^4.4.0"
 sphinx-rtd-theme = "^1.0.0"
 nbsphinx = "^0.8.8"
 pandoc = "^2.1"
-=======
 coverage = "^6.3.1"
->>>>>>> d04c1623
 
 [build-system]
 requires = ["poetry-core>=1.0.0"]
