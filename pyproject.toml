[tool.poetry]
name = "nbed"
version = "0.0.7"
description = ""
authors = [
    "Michael Williams de la Bastida <michael.williams.20@ucl.ac.uk>",
    "Alexis Ralli <alexis.ralli.18@ucl.ac.uk>"
]

[tool.poetry.dependencies]
python = ">=3.10, <4.0"
openfermion = "^1.1.0"
PennyLane = "^0.39.0"
PyYAML = "^6.0.0"
qiskit-nature = "^0.7.0"
symmer = "~0.0.7"
pyscf = "^2.3.0"

[tool.poetry.group.dev.dependencies]
<<<<<<< HEAD
=======
pre-commit = "^4.0.1"
>>>>>>> 7ec5d7eb
jupyter = "^1.0.0"
black = ">24.0.0"
flake8 = "^4.0.0"
pydocstyle = "^6.1.1"
pytest = "^7.4.2"
isort = "^5.9.3"
pandoc = "^2.3"
poetry = "^1.7.0"
pytest-cov = "^6.0.0"

[tool.poetry.group.docs]
optional = true

[tool.poetry.group.docs.dependencies]
nbsphinx = "^0.9.0"
Sphinx = ">5"
sphinx-rtd-theme = "^2.0.0"

[build-system]
requires = ["poetry-core>=1.0.0"]
build-backend = "poetry.core.masonry.api"

[tool.poetry.scripts]
nbed = "nbed.embed:cli"

# Ignore pytest warnings here
[tool.pytest.ini_options]
filterwarnings = [
    #H5py throws a custom deprecation warning about default file mode
    'ignore:.*Using default_file_mode.*instead:UserWarning',
    # Lots of downstream deprecation warnings
    'ignore::DeprecationWarning'
]

[tool.ruff]
exclude = ["notebooks/", "docs/", "tests/"]
line-length = 88
indent-width = 4

[tool.ruff.lint.pydocstyle]
convention = "google"

[tool.ruff.lint]
select = [
    "E4", "E7", "E9",
    "F",
    "D", #pydocstyle (lets add this when we actually write docstrings)
    "I", #isort
]<|MERGE_RESOLUTION|>--- conflicted
+++ resolved
@@ -17,10 +17,7 @@
 pyscf = "^2.3.0"
 
 [tool.poetry.group.dev.dependencies]
-<<<<<<< HEAD
-=======
 pre-commit = "^4.0.1"
->>>>>>> 7ec5d7eb
 jupyter = "^1.0.0"
 black = ">24.0.0"
 flake8 = "^4.0.0"
