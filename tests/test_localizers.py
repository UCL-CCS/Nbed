--- conflicted
+++ resolved
@@ -45,34 +45,6 @@
         virt_cutoff=virt_cutoff,
         run_virtual_localization=run_virtual_localization,
     )
-<<<<<<< HEAD
-
-    # check manual
-    s_mat = global_rks.get_ovlp()
-    s_half = sp.linalg.fractional_matrix_power(s_mat, 0.5)
-    # s_neg_half = sp.linalg.fractional_matrix_power(s_mat, -0.5)
-
-    # find orthogonal orbitals
-    ortho_std = s_half @ global_rks.mo_coeff
-    ortho_loc = s_half @ loc_system.c_loc_occ_and_virt
-
-    # Build change of basis operator (maps between orthonormal basis (canonical and localized)
-    unitary_ORTHO_std_onto_loc = np.einsum("ik,jk->ij", ortho_std, ortho_loc)
-
-    # move back into non orthogonal basis
-    # matrix_std_to_loc = s_neg_half @ unitary_ORTHO_std_onto_loc @ s_half
-
-    # Check U_ORTHO_std_onto_loc*C_ortho_loc ==  C_ortho_STD
-    assert np.allclose(unitary_ORTHO_std_onto_loc @ ortho_loc, ortho_std)
-
-    # Change of basis (U_ORTHO_std_onto_loc) is not Unitary
-    assert np.allclose(
-        unitary_ORTHO_std_onto_loc.conj().T @ unitary_ORTHO_std_onto_loc,
-        np.eye(unitary_ORTHO_std_onto_loc.shape[0]),
-    )
-
-    return None
-=======
     dm_full_std = global_rks.make_rdm1()
     dm_active_sys = loc_system.dm_active
     dm_enviro_sys = loc_system.dm_enviro
@@ -86,7 +58,6 @@
 
     # check number of electrons is still the same after orbitals have been localized (change of basis)
     assert np.isclose(n_all_electrons, n_active_electrons + n_enviro_electrons)
->>>>>>> 8fd68159
 
 
 if __name__ == "__main__":
