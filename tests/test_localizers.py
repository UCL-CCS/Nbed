--- conflicted
+++ resolved
@@ -36,7 +36,6 @@
     global_rks.verbose = pyscf_print_level
     global_rks.kernel()
     return global_rks
-<<<<<<< HEAD
 
 
 @pytest.fixture
@@ -182,43 +181,6 @@
 
 def test_PMLocalizer_local_basis_transform(global_rks) -> None:
     """Check change of basis operator (from canonical to localized) is correct"""
-=======
-
->>>>>>> 023ea78b
-
-@pytest.fixture
-def global_uks(molecule) -> scf.UKS:
-    global_uks = scf.UKS(molecule)
-    global_uks.conv_tol = convergence
-    global_uks.xc = xc_functional
-    global_uks.max_memory = max_ram_memory
-    global_uks.verbose = pyscf_print_level
-    global_uks.kernel()
-    return global_uks
-
-
-def test_PM_check_values(global_rks, global_uks) -> None:
-    """Check the internal test of values."""
-    for ks in [global_rks, global_uks]:
-        PMLocalizer(
-            ks,
-            n_active_atoms=n_active_atoms,
-            occ_cutoff=occ_cutoff,
-            virt_cutoff=virt_cutoff,
-        ).run(check_values=True)
-
-
-def test_SPADE_check_values(global_rks, global_uks) -> None:
-    """Check the internal test of values."""
-    for ks in [global_rks, global_uks]:
-        SPADELocalizer(
-            ks,
-            n_active_atoms=n_active_atoms,
-        ).run(check_values=True)
-
-
-def test_PMLocalizer_local_basis_transform(global_rks) -> None:
-    """Check change of basis operator (from canonical to localized) is correct"""
     # run Localizer
     loc_system = PMLocalizer(
         global_rks,
@@ -262,10 +224,6 @@
 
 
 def test_cl_shell_numbers(global_rks, global_uks) -> None:
-<<<<<<< HEAD
-
-=======
->>>>>>> 023ea78b
     restricted = SPADELocalizer(
         global_rks,
         n_active_atoms=n_active_atoms,
