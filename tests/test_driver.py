--- conflicted
+++ resolved
@@ -17,26 +17,12 @@
     driver_args["projector"] = "mu"
     return NbedDriver(**driver_args)
 
-<<<<<<< HEAD
-@pytest.fixture
-def mu_driver(driver_args) -> NbedDriver:
-    driver_args["projector"] = "mu"
-    return NbedDriver(**driver_args)
-=======
->>>>>>> 7ec5d7eb
 
 @pytest.fixture
 def huz_driver(driver_args) -> NbedDriver:
     driver_args["projector"] = "huzinaga"
     return NbedDriver(**driver_args)
 
-<<<<<<< HEAD
-@pytest.fixture
-def huz_driver(driver_args) -> NbedDriver:
-    driver_args["projector"] = "huzinaga"
-    return NbedDriver(**driver_args)
-
-=======
 
 def test_projectors_results_match(mu_driver, huz_driver) -> None:
     assert mu_driver._mu is not {} and mu_driver._huzinaga is None
@@ -56,10 +42,11 @@
     assert mu_scf.mo_energy.shape == huz_scf.mo_energy.shape
     assert np.isclose(mu_scf.e_tot, huz_scf.e_tot)
 
-def test_incorrect_geometry_path() -> None:
-    """Test to make sure that FileNotFoundError is thrown if invalid path to xyz geometry file is given"""
-    molecule = "THIS/IS/NOT/AN/XYZ/FILE"
->>>>>>> 7ec5d7eb
+@pytest.fixture
+def huz_driver(driver_args) -> NbedDriver:
+    driver_args["projector"] = "huzinaga"
+    return NbedDriver(**driver_args)
+
 
 def test_projectors_results_match(mu_driver, huz_driver) -> None:
     assert mu_driver._mu is not {} and mu_driver._huzinaga is None
@@ -73,38 +60,33 @@
     assert mu_scf.converged is True
     assert huz_scf.converged is True
 
-<<<<<<< HEAD
     assert type(mu_scf) is type(huz_scf)
     assert mu_scf.mo_coeff.shape == huz_scf.mo_coeff.shape
     assert mu_scf.mo_occ.shape == huz_scf.mo_occ.shape
     assert mu_scf.mo_energy.shape == huz_scf.mo_energy.shape
     assert np.isclose(mu_scf.e_tot, huz_scf.e_tot)
 
-=======
-def test_driver_standard_xyz_file_input(water_filepath) -> None:
-    """Test to check driver works... path to xyz file given"""
-    args = {
-        "geometry": str(water_filepath),
+
+def test_incorrect_geometry_path() -> None:
+    """Test to make sure that FileNotFoundError is thrown if invalid path to xyz geometry file is given"""
+    molecule = "THIS/IS/NOT/AN/XYZ/FILE"
+
+    args = {
+        "geometry": molecule,
         "n_active_atoms": 1,
         "basis": "STO-3G",
-        "xc_functional": "b3lyp",
-        "projector": "mu",
-        "localization": "spade",
-        "convergence": 1e-6,
-        "run_ccsd_emb": False,
-        "run_fci_emb": False,
-    }
->>>>>>> 7ec5d7eb
-
-def test_driver_standard_xyz_file_input(driver_args) -> None:
-    """test to check driver works... path to xyz file given"""
-
-    driver = NbedDriver(**driver_args)
-    assert isinstance(driver.embedded_scf, StreamObject)
-    assert isclose(driver.classical_energy, -14.229079481431608)
-
-
-<<<<<<< HEAD
+        "xc_functional": "b3lyp5",
+        "projector": "mu",
+        "localization": "spade",
+        "convergence": 1e-6,
+        "run_ccsd_emb": True,
+        "run_fci_emb": True,
+    }
+
+    with pytest.raises(RuntimeError, match="Unsupported atom symbol .*"):
+        # match will match with any printed error message
+        NbedDriver(**args)
+
 def test_driver_standard_xyz_string_input(restricted_driver) -> None:
     """test to check driver works... raw xyz string given"""
 
@@ -112,30 +94,6 @@
     assert isclose(restricted_driver.classical_energy, -3.5867934952241356)
     assert np.allclose(
         restricted_driver.embedded_scf.mo_coeff,
-=======
-def test_driver_standard_xyz_string_input() -> None:
-    """Test to check driver works... raw xyz string given"""
-    water_xyz_raw = (
-        "3\n \nH\t0.2774\t0.8929\t0.2544\nO\t0\t0\t0\nH\t0.6068\t-0.2383\t-0.7169"
-    )
-    args = {
-        "geometry": water_xyz_raw,
-        "n_active_atoms": 2,
-        "basis": "STO-3G",
-        "xc_functional": "b3lyp",
-        "projector": "mu",
-        "localization": "spade",
-        "convergence": 1e-6,
-        "run_ccsd_emb": False,
-        "run_fci_emb": False,
-    }
-
-    driver = NbedDriver(**args)
-    assert isinstance(driver.embedded_scf, StreamObject)
-    assert isclose(driver.classical_energy, -3.5867934952241356)
-    assert np.allclose(
-        driver.embedded_scf.mo_coeff,
->>>>>>> 7ec5d7eb
         np.array(
             [
                 [
@@ -200,12 +158,7 @@
 
 
 def test_n_active_atoms_validation(water_filepath) -> None:
-<<<<<<< HEAD
     """test to check driver works... path to xyz file given"""
-
-=======
-    """Test to check driver works... path to xyz file given"""
->>>>>>> 7ec5d7eb
     args = {
         "geometry": str(water_filepath),
         "basis": "STO-3G",
