"""Tests for the HamiltonianBuilder class."""

from logging import getLogger

import numpy as np
import pytest
import scipy as sp
from openfermion import count_qubits, get_sparse_operator
from pyscf.fci import FCI
from pyscf.gto import Mole
from pyscf.scf import RHF, UHF

from nbed.driver import NbedDriver
from nbed.ham_builder import HamiltonianBuilder

logger = getLogger(__name__)


@pytest.fixture
<<<<<<< HEAD
def restricted_scf(water_mol):
    rhf = RHF(water_mol)
    rhf.kernel()
    return rhf


@pytest.fixture
def unrestricted_scf(water_mol):
    uhf = UHF(water_mol)
    uhf.kernel()
    return uhf


@pytest.fixture
def rbuilder(restricted_scf):
    return HamiltonianBuilder(restricted_scf, 0, "jordan_wigner")


@pytest.fixture
=======
def uncharged_mol(water_filepath) -> dict:
    mol_args = {
        "atom": str(water_filepath),
        "n_active_atoms": 1,
        "basis": "STO-3G",
        "unit": "angstrom",
    }
    return Mole(**mol_args, charge=0, spin=0).build()


@pytest.fixture
def restricted_scf(uncharged_mol):
    rhf = RHF(uncharged_mol)
    rhf.kernel()
    return rhf


@pytest.fixture
def unrestricted_scf(uncharged_mol):
    uhf = UHF(uncharged_mol)
    uhf.kernel()
    return uhf


@pytest.fixture
def rbuilder(restricted_scf):
    return HamiltonianBuilder(restricted_scf, 0, "jordan_wigner")


@pytest.fixture
>>>>>>> 7ec5d7eb
def ubuilder(unrestricted_scf):
    return HamiltonianBuilder(unrestricted_scf, 0, "jordan_wigner")


def test_restricted_energy(restricted_scf, rbuilder) -> None:
    """
    Use the full system to check that output hamiltonian diagonalises to fci value for a restricted calculation.
    """


@pytest.fixture
def unrestricted_scf(uncharged_mol):
    uhf = UHF(uncharged_mol)
    uhf.kernel()
    return uhf


@pytest.fixture
def rbuilder(restricted_scf):
    return HamiltonianBuilder(restricted_scf, 0, "jordan_wigner")


@pytest.fixture
def ubuilder(unrestricted_scf):
    return HamiltonianBuilder(unrestricted_scf, 0, "jordan_wigner")


def test_restricted(restricted_scf, rbuilder) -> None:
    """Use the full system to check that output hamiltonian diagonalises to fci value for a restricted calculation."""
    e_fci = FCI(restricted_scf).kernel()[0] - restricted_scf.energy_nuc()

    logger.info(f"FCI energy of unrestricted driver test: {e_fci}")

    ham = rbuilder.build(taper=False)
    diag, _ = sp.sparse.linalg.eigsh(get_sparse_operator(ham), k=1, which="SA")
    logger.info(f"Ground state via diagonalisation (without tapering): {diag}")
    assert np.isclose(e_fci, diag)

    tapered_ham = rbuilder.build(taper=True)
    tdiag, _ = sp.sparse.linalg.eigsh(get_sparse_operator(tapered_ham), k=1, which="SA")
    logger.info(f"Ground state via diagonalisation (with tapering): {tdiag}")
    assert np.isclose(e_fci, tdiag)


def test_qubit_number_match(rbuilder, ubuilder) -> None:
<<<<<<< HEAD
    """
    Check that the qubit hamiltonian is working as expected.
    """

=======
    """Check that the qubit hamiltonian is working as expected."""
>>>>>>> 7ec5d7eb
    # We're still constructing qubit hamiltonians that double the size for restricted systems!

    rham = rbuilder.build(taper=False)
    assert count_qubits(rham) == 14
    uham = ubuilder.build(taper=False)
    assert count_qubits(uham) == 14


def test_taper(rbuilder, ubuilder) -> None:
<<<<<<< HEAD

=======
>>>>>>> 7ec5d7eb
    rham = rbuilder.build(taper=True)
    assert count_qubits(rham) == 10
    uham = ubuilder.build(taper=True)
    assert count_qubits(uham) == 10


@pytest.fixture
def charged_mol(water_filepath) -> Mole:
    mol_args = {
        "atom": str(water_filepath),
        "n_active_atoms": 1,
        "basis": "STO-3G",
        "unit": "angstrom",
    }
    return Mole(**mol_args, charge=1, spin=1).build()


@pytest.fixture
def charged_scf(charged_mol):
    rhf = UHF(charged_mol)
    rhf.kernel()
    return rhf


<<<<<<< HEAD
def test_unrestricted_energy(charged_scf) -> None:
    """
    Check the output hamiltonian diagonalises to fci value for an unrestricted calculation with spin and charge.
    """
=======
def test_unrestricted(charged_scf) -> None:
    """Check the output hamiltonian diagonalises to fci value for an unrestricted calculation with spin and charge."""
>>>>>>> 7ec5d7eb
    e_fci = FCI(charged_scf).kernel()[0] - charged_scf.energy_nuc()

    logger.info(f"FCI energy of unrestricted driver test: {e_fci}")

    builder = HamiltonianBuilder(charged_scf, 0, "jordan_wigner")
    ham = builder.build(taper=False)
    diag, _ = sp.sparse.linalg.eigsh(get_sparse_operator(ham), k=2, which="SA")

    print(diag)
    # Ground state for this charge is 2nd eigenstate
    diag = diag[1]

    logger.info(f"Ground state via diagonalisation: {diag}")
    assert np.isclose(e_fci, diag)<|MERGE_RESOLUTION|>--- conflicted
+++ resolved
@@ -17,27 +17,6 @@
 
 
 @pytest.fixture
-<<<<<<< HEAD
-def restricted_scf(water_mol):
-    rhf = RHF(water_mol)
-    rhf.kernel()
-    return rhf
-
-
-@pytest.fixture
-def unrestricted_scf(water_mol):
-    uhf = UHF(water_mol)
-    uhf.kernel()
-    return uhf
-
-
-@pytest.fixture
-def rbuilder(restricted_scf):
-    return HamiltonianBuilder(restricted_scf, 0, "jordan_wigner")
-
-
-@pytest.fixture
-=======
 def uncharged_mol(water_filepath) -> dict:
     mol_args = {
         "atom": str(water_filepath),
@@ -68,7 +47,6 @@
 
 
 @pytest.fixture
->>>>>>> 7ec5d7eb
 def ubuilder(unrestricted_scf):
     return HamiltonianBuilder(unrestricted_scf, 0, "jordan_wigner")
 
@@ -114,14 +92,7 @@
 
 
 def test_qubit_number_match(rbuilder, ubuilder) -> None:
-<<<<<<< HEAD
-    """
-    Check that the qubit hamiltonian is working as expected.
-    """
-
-=======
     """Check that the qubit hamiltonian is working as expected."""
->>>>>>> 7ec5d7eb
     # We're still constructing qubit hamiltonians that double the size for restricted systems!
 
     rham = rbuilder.build(taper=False)
@@ -131,10 +102,6 @@
 
 
 def test_taper(rbuilder, ubuilder) -> None:
-<<<<<<< HEAD
-
-=======
->>>>>>> 7ec5d7eb
     rham = rbuilder.build(taper=True)
     assert count_qubits(rham) == 10
     uham = ubuilder.build(taper=True)
@@ -159,15 +126,8 @@
     return rhf
 
 
-<<<<<<< HEAD
-def test_unrestricted_energy(charged_scf) -> None:
-    """
-    Check the output hamiltonian diagonalises to fci value for an unrestricted calculation with spin and charge.
-    """
-=======
 def test_unrestricted(charged_scf) -> None:
     """Check the output hamiltonian diagonalises to fci value for an unrestricted calculation with spin and charge."""
->>>>>>> 7ec5d7eb
     e_fci = FCI(charged_scf).kernel()[0] - charged_scf.energy_nuc()
 
     logger.info(f"FCI energy of unrestricted driver test: {e_fci}")
