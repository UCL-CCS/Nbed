"""Tests for the HamiltonianBuilder class."""

from logging import getLogger

import numpy as np
import pytest
import scipy as sp
from openfermion import count_qubits, get_sparse_operator
from pyscf.fci import FCI
from pyscf.gto import Mole
from pyscf.scf import RHF, UHF

from nbed.ham_builder import HamiltonianBuilder

logger = getLogger(__name__)


@pytest.fixture
def uncharged_mol(water_filepath) -> dict:
    mol_args = {
        "atom": str(water_filepath),
        "n_active_atoms": 1,
        "basis": "STO-3G",
        "unit": "angstrom",
    }
    return Mole(**mol_args, charge=0, spin=0).build()


@pytest.fixture
def restricted_scf(uncharged_mol):
    rhf = RHF(uncharged_mol)
    rhf.kernel()
    return rhf


@pytest.fixture
def unrestricted_scf(uncharged_mol):
    uhf = UHF(uncharged_mol)
    uhf.kernel()
    return uhf

<<<<<<< HEAD

@pytest.fixture
def rbuilder(restricted_scf):
    return HamiltonianBuilder(restricted_scf, 0, "jordan_wigner")


@pytest.fixture
def ubuilder(unrestricted_scf):
    return HamiltonianBuilder(unrestricted_scf, 0, "jordan_wigner")


def test_restricted_energy(restricted_scf, rbuilder) -> None:
    """
    Use the full system to check that output hamiltonian diagonalises to fci value for a restricted calculation.
    """
=======
>>>>>>> 023ea78b

@pytest.fixture
def rbuilder(restricted_scf):
    return HamiltonianBuilder(restricted_scf, 0, "jordan_wigner")


@pytest.fixture
def ubuilder(unrestricted_scf):
    return HamiltonianBuilder(unrestricted_scf, 0, "jordan_wigner")


def test_restricted(restricted_scf, rbuilder) -> None:
    """Use the full system to check that output hamiltonian diagonalises to fci value for a restricted calculation."""
    e_fci = FCI(restricted_scf).kernel()[0] - restricted_scf.energy_nuc()

    logger.info(f"FCI energy of unrestricted driver test: {e_fci}")

    ham = rbuilder.build(taper=False)
    diag, _ = sp.sparse.linalg.eigsh(get_sparse_operator(ham), k=1, which="SA")
    logger.info(f"Ground state via diagonalisation (without tapering): {diag}")
    assert np.isclose(e_fci, diag)

    tapered_ham = rbuilder.build(taper=True)
    tdiag, _ = sp.sparse.linalg.eigsh(get_sparse_operator(tapered_ham), k=1, which="SA")
    logger.info(f"Ground state via diagonalisation (with tapering): {tdiag}")
    assert np.isclose(e_fci, tdiag)


def test_qubit_number_match(rbuilder, ubuilder) -> None:
<<<<<<< HEAD
    """
    Check that the qubit hamiltonian is working as expected.
    """

=======
    """Check that the qubit hamiltonian is working as expected."""
>>>>>>> 023ea78b
    # We're still constructing qubit hamiltonians that double the size for restricted systems!

    rham = rbuilder.build(taper=False)
    assert count_qubits(rham) == 14
    uham = ubuilder.build(taper=False)
    assert count_qubits(uham) == 14


def test_taper(rbuilder, ubuilder) -> None:
<<<<<<< HEAD

=======
>>>>>>> 023ea78b
    rham = rbuilder.build(taper=True)
    assert count_qubits(rham) == 10
    uham = ubuilder.build(taper=True)
    assert count_qubits(uham) == 10


@pytest.fixture
def charged_mol(water_filepath) -> Mole:
    mol_args = {
        "atom": str(water_filepath),
        "n_active_atoms": 1,
        "basis": "STO-3G",
        "unit": "angstrom",
    }
    return Mole(**mol_args, charge=1, spin=1).build()


@pytest.fixture
def charged_scf(charged_mol):
    rhf = UHF(charged_mol)
    rhf.kernel()
    return rhf


<<<<<<< HEAD
def test_unrestricted_energy(charged_scf) -> None:
    """
    Check the output hamiltonian diagonalises to fci value for an unrestricted calculation with spin and charge.
    """
=======
def test_unrestricted(charged_scf) -> None:
    """Check the output hamiltonian diagonalises to fci value for an unrestricted calculation with spin and charge."""
>>>>>>> 023ea78b
    e_fci = FCI(charged_scf).kernel()[0] - charged_scf.energy_nuc()

    logger.info(f"FCI energy of unrestricted driver test: {e_fci}")

    builder = HamiltonianBuilder(charged_scf, 0, "jordan_wigner")
    ham = builder.build(taper=False)
    diag, _ = sp.sparse.linalg.eigsh(get_sparse_operator(ham), k=2, which="SA")

    print(diag)
    # Ground state for this charge is 2nd eigenstate
    diag = diag[1]

    logger.info(f"Ground state via diagonalisation: {diag}")
    assert np.isclose(e_fci, diag)<|MERGE_RESOLUTION|>--- conflicted
+++ resolved
@@ -39,7 +39,6 @@
     uhf.kernel()
     return uhf
 
-<<<<<<< HEAD
 
 @pytest.fixture
 def rbuilder(restricted_scf):
@@ -55,8 +54,14 @@
     """
     Use the full system to check that output hamiltonian diagonalises to fci value for a restricted calculation.
     """
-=======
->>>>>>> 023ea78b
+
+
+@pytest.fixture
+def unrestricted_scf(uncharged_mol):
+    uhf = UHF(uncharged_mol)
+    uhf.kernel()
+    return uhf
+
 
 @pytest.fixture
 def rbuilder(restricted_scf):
@@ -86,14 +91,7 @@
 
 
 def test_qubit_number_match(rbuilder, ubuilder) -> None:
-<<<<<<< HEAD
-    """
-    Check that the qubit hamiltonian is working as expected.
-    """
-
-=======
     """Check that the qubit hamiltonian is working as expected."""
->>>>>>> 023ea78b
     # We're still constructing qubit hamiltonians that double the size for restricted systems!
 
     rham = rbuilder.build(taper=False)
@@ -103,10 +101,6 @@
 
 
 def test_taper(rbuilder, ubuilder) -> None:
-<<<<<<< HEAD
-
-=======
->>>>>>> 023ea78b
     rham = rbuilder.build(taper=True)
     assert count_qubits(rham) == 10
     uham = ubuilder.build(taper=True)
@@ -131,15 +125,8 @@
     return rhf
 
 
-<<<<<<< HEAD
-def test_unrestricted_energy(charged_scf) -> None:
-    """
-    Check the output hamiltonian diagonalises to fci value for an unrestricted calculation with spin and charge.
-    """
-=======
 def test_unrestricted(charged_scf) -> None:
     """Check the output hamiltonian diagonalises to fci value for an unrestricted calculation with spin and charge."""
->>>>>>> 023ea78b
     e_fci = FCI(charged_scf).kernel()[0] - charged_scf.energy_nuc()
 
     logger.info(f"FCI energy of unrestricted driver test: {e_fci}")
