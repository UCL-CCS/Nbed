"""
File to contain tests of the embed.py script.
"""
from pathlib import Path

from openfermion import QubitOperator, count_qubits

from nbed.embed import nbed

water_filepath = Path("tests/molecules/water.xyz").absolute()


def test_nbed_openfermion() -> None:
    """test nbed"""
    args = {
        "geometry": str(water_filepath),
        "n_active_atoms": 1,
        "basis": "STO-3G",
        "xc_functional": "b3lyp",
        "projector": "mu",
        "localization": "spade",
        "transform": "jordan_wigner",
        "output": "openfermion",
        "convergence": 1e-6,
        "savefile": None,
        "run_ccsd_emb": True,
        "run_fci_emb": True,
        "qubits": None,
    }

    qham = nbed(
        geometry=args["geometry"],
        n_active_atoms=args["n_active_atoms"],
        basis=args["basis"],
        xc_functional=args["xc_functional"],
        projector=args["projector"],
        localization=args["localization"],
        transform=args["transform"],
        output=args["output"],
        convergence=args["convergence"],
        savefile=args["savefile"],
        run_ccsd_emb=args["run_ccsd_emb"],
        run_fci_emb=args["run_fci_emb"],
        qubits=args["qubits"],
    )

    assert isinstance(qham, QubitOperator)
    return None

"""
This test is useful once tapering can force a qubit count.
"""
# def test_nbed_6_qubits() -> None:
#     """test nbed"""
#     args = {
#         "geometry": str(water_filepath),
#         "n_active_atoms": 1,
#         "basis": "STO-3G",
#         "xc_functional": "b3lyp",
#         "projector": "mu",
#         "localization": "spade",
#         "transform": "jordan_wigner",
#         "output": "openfermion",
#         "convergence": 1e-6,
#         "savefile": None,
#         "run_ccsd_emb": True,
#         "run_fci_emb": True,
#         "qubits": 4,
#     }

<<<<<<< HEAD
#     qham = nbed(
#         geometry=args["geometry"],
#         n_active_atoms=args["n_active_atoms"],
#         basis=args["basis"],
#         xc_functional=args["xc_functional"],
#         projector=args["projector"],
#         localization=args["localization"],
#         transform=args["transform"],
#         output=args["output"],
#         convergence=args["convergence"],
#         savefile=args["savefile"],
#         run_ccsd_emb=args["run_ccsd_emb"],
#         run_fci_emb=args["run_fci_emb"],
#         qubits=args["qubits"],
#     )

#     assert count_qubits(qham) == 4
#     return None
=======
def test_nbed_6_qubits() -> None:
    """test nbed"""
    args = {
        "geometry": str(water_filepath),
        "n_active_atoms": 1,
        "basis": "STO-3G",
        "xc_functional": "b3lyp",
        "projector": "mu",
        "localization": "spade",
        "transform": "jordan_wigner",
        "output": "openfermion",
        "convergence": 1e-6,
        "savefile": None,
        "run_ccsd_emb": True,
        "run_fci_emb": True,
        "qubits": 6,
    }

    qham = nbed(
        geometry=args["geometry"],
        n_active_atoms=args["n_active_atoms"],
        basis=args["basis"],
        xc_functional=args["xc_functional"],
        projector=args["projector"],
        localization=args["localization"],
        transform=args["transform"],
        output=args["output"],
        convergence=args["convergence"],
        savefile=args["savefile"],
        run_ccsd_emb=args["run_ccsd_emb"],
        run_fci_emb=args["run_fci_emb"],
        qubits=args["qubits"],
    )

    assert count_qubits(qham) == 6
    return None
>>>>>>> 8fd68159


if __name__ == "__main__":
    pass<|MERGE_RESOLUTION|>--- conflicted
+++ resolved
@@ -68,26 +68,6 @@
 #         "qubits": 4,
 #     }
 
-<<<<<<< HEAD
-#     qham = nbed(
-#         geometry=args["geometry"],
-#         n_active_atoms=args["n_active_atoms"],
-#         basis=args["basis"],
-#         xc_functional=args["xc_functional"],
-#         projector=args["projector"],
-#         localization=args["localization"],
-#         transform=args["transform"],
-#         output=args["output"],
-#         convergence=args["convergence"],
-#         savefile=args["savefile"],
-#         run_ccsd_emb=args["run_ccsd_emb"],
-#         run_fci_emb=args["run_fci_emb"],
-#         qubits=args["qubits"],
-#     )
-
-#     assert count_qubits(qham) == 4
-#     return None
-=======
 def test_nbed_6_qubits() -> None:
     """test nbed"""
     args = {
@@ -124,7 +104,6 @@
 
     assert count_qubits(qham) == 6
     return None
->>>>>>> 8fd68159
 
 
 if __name__ == "__main__":
