"""
File to contain tests of the embed.py script.
"""
from pathlib import Path

import numpy as np
import openfermion

from vqe_in_dft import nbed

water_filepath = Path("tests/molecules/water.xyz").absolute()


<<<<<<< HEAD
def test_openfermion_output() -> None:
    q_ham, e_classical = nbed(
        geometry=str(water_filepath),
        active_atoms=2,
        basis="sto-3g",
        xc_functional="b3lyp",
        output="openfermion",
        convergence=1e-8,
    )
    assert type(q_ham) is openfermion.QubitOperator
    assert len(q_ham.terms) == 1079
    assert np.isclose(q_ham.constant, -45.42234047466274)
    assert np.isclose(e_classical, -3.5605837557207654)
=======
def test_nbed() -> None:
    # This test is broken as we're updating the main code
    # q_ham, e_classical = nbed(
    #     geometry=str(water_filepath),
    #     active_atoms=2,
    #     basis="sto-3g",
    #     xc_functional="b3lyp",
    #     output="openfermion",
    #     convergence=1e-8,
    # )
    # print(len(q_ham.terms))
    # assert len(q_ham.terms) == 1079
    # assert np.isclose(q_ham.constant, -45.42234047466274)
    # assert np.isclose(e_classical, -3.5605837557207654)
    pass
>>>>>>> c9439d0c


if __name__ == "__main__":
    pass<|MERGE_RESOLUTION|>--- conflicted
+++ resolved
@@ -11,21 +11,6 @@
 water_filepath = Path("tests/molecules/water.xyz").absolute()
 
 
-<<<<<<< HEAD
-def test_openfermion_output() -> None:
-    q_ham, e_classical = nbed(
-        geometry=str(water_filepath),
-        active_atoms=2,
-        basis="sto-3g",
-        xc_functional="b3lyp",
-        output="openfermion",
-        convergence=1e-8,
-    )
-    assert type(q_ham) is openfermion.QubitOperator
-    assert len(q_ham.terms) == 1079
-    assert np.isclose(q_ham.constant, -45.42234047466274)
-    assert np.isclose(e_classical, -3.5605837557207654)
-=======
 def test_nbed() -> None:
     # This test is broken as we're updating the main code
     # q_ham, e_classical = nbed(
@@ -41,8 +26,6 @@
     # assert np.isclose(q_ham.constant, -45.42234047466274)
     # assert np.isclose(e_classical, -3.5605837557207654)
     pass
->>>>>>> c9439d0c
-
 
 if __name__ == "__main__":
     pass