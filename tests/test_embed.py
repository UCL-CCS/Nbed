"""
File to contain tests of the embed.py script.
"""
from pathlib import Path

from openfermion import QubitOperator, count_qubits

from nbed.embed import cli, nbed

water_filepath = Path("tests/molecules/water.xyz").absolute()


args = {
    "geometry": str(water_filepath),
    "n_active_atoms": 1,
    "basis": "STO-3G",
    "xc_functional": "b3lyp",
    "projector": "mu",
    "localization": "spade",
    "transform": "jordan_wigner",
    "output": "openfermion",
    "convergence": 1e-6,
    "savefile": "save_tests/",
    "run_ccsd_emb": True,
    "run_fci_emb": True,
    "qubits": None,
}

qham = nbed(
    geometry=args["geometry"],
    n_active_atoms=args["n_active_atoms"],
    basis=args["basis"],
    xc_functional=args["xc_functional"],
    projector=args["projector"],
    localization=args["localization"],
    transform=args["transform"],
    output=args["output"],
    convergence=args["convergence"],
    savefile=args["savefile"],
    run_ccsd_emb=args["run_ccsd_emb"],
    run_fci_emb=args["run_fci_emb"],
    qubits=args["qubits"],
)


def test_nbed_openfermion() -> None:
    """test nbed"""
<<<<<<< HEAD
    args = {
        "geometry": str(water_filepath),
        "n_active_atoms": 1,
        "basis": "STO-3G",
        "xc_functional": "b3lyp",
        "projector": "mu",
        "localization": "spade",
        "transform": "jordan_wigner",
        "output": "openfermion",
        "convergence": 1e-6,
        "savefile": None,
        "run_ccsd_emb": True,
        "run_fci_emb": True,
        "qubits": None,
    }

    qham = nbed(**args)
=======
>>>>>>> 72c9b1ab

    assert isinstance(qham, QubitOperator)
    return None


"""
This test is useful once tapering can force a qubit count.
"""
# def test_nbed_6_qubits() -> None:
#     """test nbed"""
<<<<<<< HEAD
#     args = {
#         "geometry": str(water_filepath),
#         "n_active_atoms": 1,
#         "basis": "STO-3G",
#         "xc_functional": "b3lyp",
#         "projector": "mu",
#         "localization": "spade",
#         "transform": "jordan_wigner",
#         "output": "openfermion",
#         "convergence": 1e-6,
#         "savefile": None,
#         "run_ccsd_emb": True,
#         "run_fci_emb": True,
#         "qubits": 4,
#     }


def test_nbed_6_qubits() -> None:
    """test nbed"""
    args = {
        "geometry": str(water_filepath),
        "n_active_atoms": 1,
        "basis": "STO-3G",
        "xc_functional": "b3lyp",
        "projector": "mu",
        "localization": "spade",
        "transform": "jordan_wigner",
        "output": "openfermion",
        "convergence": 1e-6,
        "savefile": None,
        "run_ccsd_emb": True,
        "run_fci_emb": True,
        "qubits": 6,
    }

    qham = nbed(**args)

    assert count_qubits(qham) == 6
    return None
=======
#     assert count_qubits(qham) == 6
#     return None
>>>>>>> 72c9b1ab


if __name__ == "__main__":
    pass<|MERGE_RESOLUTION|>--- conflicted
+++ resolved
@@ -45,7 +45,6 @@
 
 def test_nbed_openfermion() -> None:
     """test nbed"""
-<<<<<<< HEAD
     args = {
         "geometry": str(water_filepath),
         "n_active_atoms": 1,
@@ -63,63 +62,9 @@
     }
 
     qham = nbed(**args)
-=======
->>>>>>> 72c9b1ab
 
     assert isinstance(qham, QubitOperator)
     return None
 
-
-"""
-This test is useful once tapering can force a qubit count.
-"""
-# def test_nbed_6_qubits() -> None:
-#     """test nbed"""
-<<<<<<< HEAD
-#     args = {
-#         "geometry": str(water_filepath),
-#         "n_active_atoms": 1,
-#         "basis": "STO-3G",
-#         "xc_functional": "b3lyp",
-#         "projector": "mu",
-#         "localization": "spade",
-#         "transform": "jordan_wigner",
-#         "output": "openfermion",
-#         "convergence": 1e-6,
-#         "savefile": None,
-#         "run_ccsd_emb": True,
-#         "run_fci_emb": True,
-#         "qubits": 4,
-#     }
-
-
-def test_nbed_6_qubits() -> None:
-    """test nbed"""
-    args = {
-        "geometry": str(water_filepath),
-        "n_active_atoms": 1,
-        "basis": "STO-3G",
-        "xc_functional": "b3lyp",
-        "projector": "mu",
-        "localization": "spade",
-        "transform": "jordan_wigner",
-        "output": "openfermion",
-        "convergence": 1e-6,
-        "savefile": None,
-        "run_ccsd_emb": True,
-        "run_fci_emb": True,
-        "qubits": 6,
-    }
-
-    qham = nbed(**args)
-
-    assert count_qubits(qham) == 6
-    return None
-=======
-#     assert count_qubits(qham) == 6
-#     return None
->>>>>>> 72c9b1ab
-
-
 if __name__ == "__main__":
     pass