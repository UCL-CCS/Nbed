--- conflicted
+++ resolved
@@ -185,11 +185,7 @@
   },
   {
    "cell_type": "code",
-<<<<<<< HEAD
-   "execution_count": null,
-=======
-   "execution_count": 2,
->>>>>>> c77249f4
+   "execution_count": null,
    "metadata": {},
    "outputs": [],
    "source": [
@@ -206,26 +202,9 @@
   },
   {
    "cell_type": "code",
-<<<<<<< HEAD
-   "execution_count": null,
-   "metadata": {},
-   "outputs": [],
-=======
-   "execution_count": 3,
-   "metadata": {},
-   "outputs": [
-    {
-     "data": {
-      "text/plain": [
-       "-74.9644564039415"
-      ]
-     },
-     "execution_count": 3,
-     "metadata": {},
-     "output_type": "execute_result"
-    }
-   ],
->>>>>>> c77249f4
+   "execution_count": null,
+   "metadata": {},
+   "outputs": [],
    "source": [
     "### inputs\n",
     "from pyscf import gto, scf\n",
