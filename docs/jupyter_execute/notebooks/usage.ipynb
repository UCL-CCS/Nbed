--- conflicted
+++ resolved
@@ -83,25 +83,10 @@
    "outputs": [
     {
      "name": "stderr",
-<<<<<<< HEAD
      "output_type": "stream",
      "text": [
       "/Users/michaelwilliamsdelabastida/Code/Nbed/.venv/lib/python3.13/site-packages/pyscf/dft/libxc.py:512: UserWarning: Since PySCF-2.3, B3LYP (and B3P86) are changed to the VWN-RPA variant, corresponding to the original definition by Stephens et al. (issue 1480) and the same as the B3LYP functional in Gaussian. To restore the VWN5 definition, you can put the setting \"B3LYP_WITH_VWN5 = True\" in pyscf_conf.py\n",
       "  warnings.warn('Since PySCF-2.3, B3LYP (and B3P86) are changed to the VWN-RPA variant, '\n"
-=======
-     "output_type": "stream",
-     "text": [
-      "/Users/michaelwilliamsdelabastida/Code/Nbed/.venv/lib/python3.13/site-packages/pyscf/dft/libxc.py:512: UserWarning: Since PySCF-2.3, B3LYP (and B3P86) are changed to the VWN-RPA variant, corresponding to the original definition by Stephens et al. (issue 1480) and the same as the B3LYP functional in Gaussian. To restore the VWN5 definition, you can put the setting \"B3LYP_WITH_VWN5 = True\" in pyscf_conf.py\n",
-      "  warnings.warn('Since PySCF-2.3, B3LYP (and B3P86) are changed to the VWN-RPA variant, '\n"
-     ]
-    },
-    {
-     "name": "stdout",
-     "output_type": "stream",
-     "text": [
-      "converged SCF energy = -51.6090071289026  <S^2> = 1.5015527e-09  2S+1 = 1\n",
-      "converged SCF energy = -49.6989038025063  <S^2> = 1.4017005e-09  2S+1 = 1\n"
->>>>>>> 67dab7ee
      ]
     },
     {
@@ -130,19 +115,7 @@
    "cell_type": "code",
    "execution_count": 3,
    "metadata": {},
-<<<<<<< HEAD
-   "outputs": [],
-=======
-   "outputs": [
-    {
-     "name": "stdout",
-     "output_type": "stream",
-     "text": [
-      "converged SCF energy = -62.2379540248015  <S^2> = 2.7662617e-07  2S+1 = 1.0000006\n"
-     ]
-    }
-   ],
->>>>>>> 67dab7ee
+   "outputs": [],
    "source": [
     "geometry= \"3\\n\\nO   0.0000  0.000  0.115\\nH   0.0000  0.754  -0.459\\nH   0.0000  -0.754  -0.459\"\n",
     "\n",
@@ -161,20 +134,7 @@
    "cell_type": "code",
    "execution_count": 4,
    "metadata": {},
-<<<<<<< HEAD
-   "outputs": [],
-=======
-   "outputs": [
-    {
-     "name": "stdout",
-     "output_type": "stream",
-     "text": [
-      "converged SCF energy = -12.0360001961445  <S^2> = 2.4096281e-12  2S+1 = 1\n",
-      "converged SCF energy = -11.025863775295  <S^2> = 1.6533441e-12  2S+1 = 1\n"
-     ]
-    }
-   ],
->>>>>>> 67dab7ee
+   "outputs": [],
    "source": [
     "from nbed import nbed\n",
     "\n",
@@ -203,19 +163,7 @@
    "cell_type": "code",
    "execution_count": 5,
    "metadata": {},
-<<<<<<< HEAD
-   "outputs": [],
-=======
-   "outputs": [
-    {
-     "name": "stdout",
-     "output_type": "stream",
-     "text": [
-      "converged SCF energy = -62.2379540248015  <S^2> = 2.7662617e-07  2S+1 = 1.0000006\n"
-     ]
-    }
-   ],
->>>>>>> 67dab7ee
+   "outputs": [],
    "source": [
     "from nbed.config import NbedConfig\n",
     "\n",
@@ -232,20 +180,7 @@
    "cell_type": "code",
    "execution_count": 6,
    "metadata": {},
-<<<<<<< HEAD
-   "outputs": [],
-=======
-   "outputs": [
-    {
-     "name": "stdout",
-     "output_type": "stream",
-     "text": [
-      "converged SCF energy = -51.6090071289026  <S^2> = 1.5015527e-09  2S+1 = 1\n",
-      "converged SCF energy = -49.6989038025063  <S^2> = 1.4017005e-09  2S+1 = 1\n"
-     ]
-    }
-   ],
->>>>>>> 67dab7ee
+   "outputs": [],
    "source": [
     "config = NbedConfig(**config_from_file)\n",
     "result = nbed(config)"
