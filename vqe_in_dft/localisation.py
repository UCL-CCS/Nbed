--- conflicted
+++ resolved
@@ -6,25 +6,19 @@
 import numpy as np
 from pyscf.lib import StreamObject
 from scipy import linalg
-<<<<<<< HEAD
-import logging
 from pyscf import gto, lo
 from pyscf.lo import vvo
 import scipy as sp
-=======
->>>>>>> a97f3e9f
 
 logger = logging.getLogger(__name__)
 
 
-<<<<<<< HEAD
-def spade(scf_method: Callable, n_active_atoms: int
+def spade(scf_method: StreamObject, n_active_atoms: int
           ) -> Tuple[np.ndarray, np.ndarray, np.ndarray, np.ndarray, np.ndarray, np.ndarray, np.ndarray]:
-    """
-    Localise orbitals using SPADE.
-
-    Args:
-        scf_method (gto.Mole): PySCF SCF mol object
+    """Localise orbitals using SPADE.
+
+    Args:
+        scf_method (StreamObject): PySCF SCF mol object
         n_active_atoms (int): Number of active atoms
     Returns:
         c_active (np.array): C matrix of localized occupied active MOs (columns define MOs)
@@ -34,24 +28,7 @@
         dm_enviro (np.array): environment system density matrix
         active_MO_inds (np.array): 1D array of active occupied MO indices
         enviro_MO_inds (np.array): 1D array of environment occupied MO indices
-=======
-def spade(
-    scf_method: StreamObject, active_atoms: int
-) -> Tuple[int, int, np.ndarray, np.ndarray]:
-    """Localise orbitals using SPADE.
-
-    Args:
-        scf_method (StreamObject): A pyscf self consistent field method.
-        active_atoms (int): The number of atoms in the active region.
-
-    Returns:
-        int: Number of active molecular orbitals
-        int: Number of environment molecular orbital
-        np.ndarray: Active region density matrix
-        np.ndarray: Environment density matrix
->>>>>>> a97f3e9f
-    """
-
+    """
     logger.info("Localising with SPADE.")
     n_occupied_orbitals = np.count_nonzero(scf_method.mo_occ == 2)
     occupied_orbitals = scf_method.mo_coeff[:, :n_occupied_orbitals]
@@ -94,7 +71,7 @@
     return c_active, c_enviro, c_loc_occ_full, dm_active, dm_enviro, active_MO_inds, enviro_MO_inds
 
 
-def pyscf_localization(pyscf_scf: gto.Mole,
+def pyscf_localization(pyscf_scf: StreamObject,
                        localization_method: str) -> Tuple[np.ndarray]:
     """
     Localise orbitals using PySCF localization schemes.
@@ -265,16 +242,12 @@
             c_loc_occ_and_virt, active_virtual_MO_inds, enviro_virtual_MO_inds)
 
 
-def localize_virtual_orbs(pyscf_scf: gto.Mole, n_active_atoms: int, virt_THRESHOLD: float = 0.95) \
+def localize_virtual_orbs(pyscf_scf: StreamObject, n_active_atoms: int, virt_THRESHOLD: float = 0.95) \
                            -> Tuple[np.ndarray, np.ndarray, np.ndarray]:
-
-<<<<<<< HEAD
-    """
-    Localise virtual (unoccupied) orbitals using different localization schemes in PySCF
-
-
-    Args:
-        pyscf_scf (gto.Mole): PySCF molecule object
+    """Localise virtual (unoccupied) orbitals using different localization schemes in PySCF.
+
+    Args:
+        pyscf_scf (StreamObject): PySCF molecule object
         n_active_atoms (int): Number of active atoms
         virt_THRESHOLD (float): Threshold for selecting unoccupied (virtual) active regio
 
@@ -282,23 +255,6 @@
         c_virtual_loc (np.array): C matrix of localized virtual MOs (columns define MOs)
         active_virtual_MO_inds (np.array): 1D array of active virtual MO indices
         enviro_virtual_MO_inds (np.array): 1D array of environment virtual MO indices
-
-=======
-def mullikan(
-    scf_method: StreamObject, active_atoms: int
-) -> Tuple[int, int, np.ndarray, np.ndarray]:
-    """Localise orbitals using Mullikan population analysis.
-
-    Args:
-        scf_method (StreamObject): A pyscf self consistent field method.
-        active_atoms (int): The number of atoms in the active region.
-
-    Returns:
-        int: Number of active molecular orbitals
-        int: Number of environment molecular orbital
-        np.ndarray: Active region density matrix
-        np.ndarray: Environment density matrix
->>>>>>> a97f3e9f
     """
     if pyscf_scf.mo_coeff is None:
         raise ValueError('SCF calculation has not been performed. No optimized C_matrix')
@@ -344,7 +300,7 @@
     return c_virtual_loc, active_virtual_MO_inds, enviro_virtual_MO_inds
 
 
-def orb_change_basis_operator(pyscf_scf: gto.Mole,
+def orb_change_basis_operator(pyscf_scf: StreamObject,
                               c_all_localized_and_virt: np.array,
                               sanity_check=False) -> np.ndarray:
 
@@ -353,7 +309,7 @@
     Localized orbitals (C_matrix_localized)
 
     Args:
-        pyscf_scf (gto.Mole): PySCF molecule object
+        pyscf_scf (StreamObject): PySCF molecule object
         c_all_localized_and_virt (np.array): C_matrix of localized orbitals (includes occupied and virtual)
         sanity_check (bool): optional flag to check if change of basis is working properly
 
@@ -381,50 +337,12 @@
 
     s_neg_half = sp.linalg.fractional_matrix_power(s_mat, -0.5)
 
-<<<<<<< HEAD
     # move back into non orthogonal basis
     matrix_std_to_loc = s_neg_half @ unitary_ORTHO_std_onto_loc @ s_half
-=======
-def boys(
-    scf_method: StreamObject, active_atoms: int
-) -> Tuple[int, int, np.ndarray, np.ndarray]:
-    """Localise orbitals using Mullikan population analysis.
-
-    Args:
-        scf_method (StreamObject): A pyscf self consistent field method.
-        active_atoms (int): The number of atoms in the active region.
-
-    Returns:
-        int: Number of active molecular orbitals
-        int: Number of environment molecular orbital
-        np.ndarray: Active region density matrix
-        np.ndarray: Environment density matrix
-    """
-    raise NotImplementedError("Boys localisation is not implemented, use spade.")
->>>>>>> a97f3e9f
 
     if sanity_check:
         if np.allclose(matrix_std_to_loc@c_all_localized_and_virt,
                        pyscf_scf.mo_coeff) is not True:
             raise ValueError('Change of basis incorrect... U_std*C_std !=  C_loc_occ_and_virt')
 
-<<<<<<< HEAD
-    return matrix_std_to_loc
-=======
-def ibo(
-    scf_method: StreamObject, active_atoms: int
-) -> Tuple[int, int, np.ndarray, np.ndarray]:
-    """Localise orbitals using Mullikan population analysis.
-
-    Args:
-        scf_method (StreamObject): A pyscf self consistent field method.
-        active_atoms (int): The number of atoms in the active region.
-
-    Returns:
-        int: Number of active molecular orbitals
-        int: Number of environment molecular orbital
-        np.ndarray: Active region density matrix
-        np.ndarray: Environment density matrix
-    """
-    raise NotImplementedError("IBO localisation is not implemented, use spade.")
->>>>>>> a97f3e9f
+    return matrix_std_to_loc