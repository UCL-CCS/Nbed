--- conflicted
+++ resolved
@@ -97,11 +97,7 @@
     return output
 
 
-<<<<<<< HEAD
 def calc_RKS_components_from_dm(pyscf_RKS: StreamObject,
-=======
-def calc_RKS_components_from_dm(pyscf_RKS: pyscf.dft.RKS,
->>>>>>> 01e4f89b
               dm_matrix: np.ndarray, check_E_with_pyscf: bool = True) \
               -> Tuple[float, np.ndarray, np.ndarray, float, np.ndarray]:
     """
