"""
These really would be better as methods of the Embed classes.
"""

import os
import numpy as np
import inspect
from .embed import Embed
from .psi4_embed import Psi4Embed
from .pyscf_embed import PySCFEmbed
from typing import Dict

import logging

logger = logging.getLogger(__name__)


def subsystem_orbitals_densities(keywords: Dict, embed: Embed):
    # Whether or not to project occupied orbitals onto another (minimal) basis
    low_level_orbitals = embed.occupied_orbitals

    if "occupied_projection_basis" in keywords:
        projection_orbitals = embed.basis_projection(
            low_level_orbitals, keywords["occupied_projection_basis"]
        )
        n_act_aos = embed.count_active_aos(keywords["occupied_projection_basis"])
        ao_overlap = embed.projection_orbitals
    else:
        projection_orbitals = low_level_orbitals
        n_act_aos = embed.count_active_aos()
        ao_overlap = embed.ao_overlap

    # Orbital rotation and partition into subsystems A and B
    rotation_matrix, sigma = embed.orbital_rotation(
        projection_orbitals, n_act_aos, ao_overlap
    )
    n_act_mos, n_env_mos = embed.orbital_partition(sigma)

    # Defining active and environment orbitals and density
    act_orbitals = low_level_orbitals @ rotation_matrix.T[:, :n_act_mos]
    env_orbitals = low_level_orbitals @ rotation_matrix.T[:, n_act_mos:]
    act_density = 2.0 * act_orbitals @ act_orbitals.T
    env_density = 2.0 * env_orbitals @ env_orbitals.T

    return (act_orbitals, act_density, env_orbitals, env_density)


def run_closed_shell(keywords):
    """
    Runs embedded calculation for closed shell references.

    Parameters
    ----------
    keywords: dict
        Options to control embedded calculations.
    """

    if keywords["package"].lower() == "psi4":
        embed = Psi4Embed(keywords)
    else:
        embed = PySCFEmbed(keywords)

    embed.run_mean_field()

    act_orbitals, act_density, env_orbitals, env_density = subsystem_orbitals_densities(
        keywords, embed
    )

    initial_h_core = embed.h_core

    # Retrieving the subsytem energy terms and potential matrices
    e_act, e_xc_act, j_act, k_act, v_xc_act = embed.closed_shell_subsystem(act_orbitals)
    e_env, e_xc_env, j_env, k_env, v_xc_env = embed.closed_shell_subsystem(env_orbitals)

    # Computing cross subsystem terms
    j_cross = 0.5 * (
        embed.trace(act_density, j_env) + embed.trace(env_density, j_act)
    )

    if keywords["package"].lower() == "psi4":
        k_cross = (
            0.5
            * embed.alpha
            * (
                embed.trace(act_density, k_env)
                + embed.trace(env_density, k_act)
            )
        )
    else:
        k_cross = 0.0

    xc_cross = embed.e_xc_total - e_xc_act - e_xc_env
    two_e_cross = j_cross + k_cross + xc_cross

    # TODO: generate orbital (molden) file before embedding

    # Defining the embedded core Hamiltonian
    projector = keywords["level_shift"] * (
        embed.ao_overlap @ env_density @ embed.ao_overlap
    )
    v_emb = j_env - embed.alpha * k_env + embed.v_xc_total - v_xc_act + projector
    # h_core_emb = h_core + embedding_potential + projector

    embed.save_details(v_emb=v_emb, act_orbitals=act_orbitals)

    embed.run_mean_field(v_emb)

    # Overlap between the C_A determinant and the embedded determinant
    embed.get_determinant_overlap(act_orbitals)

    # Computing the embedded SCF energy
    density_emb = 2.0 * embed.occupied_orbitals @ embed.occupied_orbitals.T
    if keywords["package"].lower() == "psi4":
        e_act_emb = embed.trace(
<<<<<<< HEAD
            density_emb, embed.h_core + embed.j - 0.5 * embed.k
        )
    else:
        e_act_emb = embed.trace(
            density_emb, embed.h_core + 0.5 * embed.j - 0.25 * embed.k
=======
            density_emb, initial_h_core + embed.j - 0.5 * embed.k
        )
    else:
        e_act_emb = embed.trace(
            density_emb, initial_h_core + 0.5 * embed.j - 0.25 * embed.k
>>>>>>> 31faa5ec
        )
    # Compute the total energy
    correction = embed.trace(v_emb, density_emb - act_density)
<<<<<<< HEAD
    e_nuc = embed._mol.energy_nuc()
    e_mf_emb = e_act_emb + e_env + two_e_cross + correction + e_nuc
=======
    e_mf_emb = e_act_emb + e_env + two_e_cross + embed.nre + correction
>>>>>>> 31faa5ec
    embed.print_scf(e_act, e_env, two_e_cross, e_act_emb, correction)
    print(f"E with embedded density={e_act_emb}")
    print(f"{e_env=}, {two_e_cross=}, {correction=}, {e_nuc=}")
    print(f"Final energy={e_mf_emb}")

    print(f"Final energy: {e_mf_emb}")
    print(f"{e_act_emb=}, {e_env=}, {two_e_cross=}, {embed.nre=}, {correction=}")
    
    # --- Post embedded HF calculation ---
    if "n_cl_shell" not in keywords:
        e_correlation = embed.correlation_energy()
        e_total = e_mf_emb + e_correlation
        embed.outfile.write(
            " Embedded {:>5}-in-{:<5} E[A] \t = {:>16.10f}\n".format(
                keywords["high_level"].upper(), keywords["low_level"].upper(), e_total
            )
        )
        print(f"{e_total=}")
    else:
        assert isinstance(keywords["n_cl_shell"], int)
        embed.outfile.write(
            "\n Singular values of " + str(keywords["n_cl_shell"] + 1) + " CL shells\n"
        )
        embed.outfile.write(
            " Shells constructed with the " + keywords["operator"] + " operator\n"
        )

        # First virtual shell
        n_act_aos = embed.count_active_aos(keywords["virtual_projection_basis"])
        effective_virtuals = embed.effective_virtuals()

        # Projecting the effective virtuals onto (maybe) another basis
        projected_orbitals = embed.basis_projection(
            effective_virtuals, keywords["virtual_projection_basis"]
        )

        # Defining the first shell
        shell_overlap = (
            projected_orbitals.T
            @ embed.overlap_two_basis[:n_act_aos, :]
            @ effective_virtuals
        )
        rotation_matrix, sigma = embed.orbital_rotation(
            shell_overlap, shell_overlap.shape[1]
        )
        shell_size = (sigma[:n_act_aos] >= 1.0e-15).sum()
        embed.shell_size = shell_size
        span_orbitals = effective_virtuals @ rotation_matrix.T[:, :shell_size]
        kernel_orbitals = effective_virtuals @ rotation_matrix.T[:, shell_size:]
        sigma = sigma[:shell_size]

        # Computing energy in pseudocanonical basis
        e_orbital_span, pseudo_span = embed.pseudocanonical(span_orbitals)
        e_orbital_kernel, pseudo_kernel = embed.pseudocanonical(kernel_orbitals)
        e_correlation = embed.correlation_energy(
            pseudo_span, pseudo_kernel, e_orbital_span, e_orbital_kernel
        )

        # Printing shell results
        embed.print_sigma(sigma, 0)
        embed.outfile.write(
            (
                " {}-in-{} energy of shell # {} with {} orbitals " + "= {:^12.10f}\n"
            ).format(
                keywords["high_level"].upper(),
                keywords["low_level"].upper(),
                0,
                shell_size,
                e_mf_emb + e_correlation,
            )
        )
        if keywords["molden"]:
            embed.molden(virtual_span, virtual_ker, 0, n_env_mos)

        # Checking the maximum number of shells
        max_shell, n_cl_shell = embed.count_shells()

        # Choosing the operator to be used to grow the shells
        embed.ao_operator()
        operator = embed.operator
        ishell = 0

        # Iterative spanning of the virtual space via CL orbitals
        for ishell in range(1, n_cl_shell + 1):
            mo_operator = span_orbitals.T @ operator @ kernel_orbitals
            rotation_matrix, sigma = embed.orbital_rotation(mo_operator, shell_size)
            sigma = sigma[:shell_size]

            new_shell = kernel_orbitals @ rotation_matrix.T[:, :shell_size]
            span_orbitals = np.hstack((span_orbitals, new_shell))
            kernel_orbitals = kernel_orbitals @ rotation_matrix.T[:, shell_size:]

            if keywords["molden"]:
                embed.molden(virtual_span, virtual_kernel, ishell, n_env_mos)
                embed.heatmap(virtual_span, virtual_kernel, ishell, operator)

            e_orbital_span, pseudo_span = embed.pseudocanonical(span_orbitals)
            e_orbital_kernel, pseudo_kernel = embed.pseudocanonical(kernel_orbitals)
            e_correlation = embed.correlation_energy(
                pseudo_span, pseudo_kernel, e_orbital_span, e_orbital_kernel
            )

            embed.print_sigma(sigma, ishell)
            embed.outfile.write(
                " {}-in-{} energy of shell # {} with {} orbitals = {:^12.10f}\n".format(
                    keywords["high_level"].upper(),
                    keywords["low_level"].upper(),
                    ishell,
                    shell_size * (ishell + 1),
                    e_mf_emb + e_correlation,
                )
            )

        if ishell == max_shell and keywords["n_cl_shell"] > max_shell:
            virtual_span = np.hstack((span_orbitals, kernel_orbitals))
            e_orbital_span, pseudo_span = embed.pseudocanonical(virtual_span)
            e_correlation = embed.correlation_energy()
            embed.outfile.write(
                " Energy of all ({}) orbitals = {:^12.10f}\n".format(
                    virtual_span.shape[1], e_mf_emb + e_correlation
                )
            )

        embed.print_summary(e_mf_emb)
        projected_env_correction = embed.trace(
            projector, act_density - density_emb
        )
        embed.outfile.write(
            " Correction from the projected B\t = {:>16.2e}\n".format(
                projected_env_correction
            )
        )
        embed.outfile.close()
    if keywords["package"].lower() == "psi4":
        os.system("rm newH.dat")


def run_open_shell(keywords):
    """
    Runs embedded calculation for closed shell references.

    Parameters
    ----------
    keywords: dict
        Options to control embedded calculations.
    """

    if keywords["package"].lower() == "psi4":
        embed = Psi4Embed(keywords)
    else:
        embed = PySCFEmbed(keywords)

    # First we run a mean field calculation to
    # get the initial orbitals
    embed.run_mean_field()

    alpha_occupied_orbitals = embed.alpha_occupied_orbitals
    beta_occupied_orbitals = embed.beta_occupied_orbitals

    # Whether or not to project occupied orbitals onto another (minimal) basis
    if "occupied_projection_basis" in keywords:
        op_basis = keywords["occupied_projection_basis"]

        alpha_projection_orbitals = embed.basis_projection(
            alpha_occupied_orbitals, op_basis
        )
        beta_projection_orbitals = embed.basis_projection(
            beta_occupied_orbitals, op_basis
        )
        n_act_aos = embed.count_active_aos(op_basis)
    else:
        alpha_projection_orbitals = alpha_occupied_orbitals
        beta_projection_orbitals = beta_occupied_orbitals
        n_act_aos = embed.count_active_aos(keywords["basis"])

    ao_overlap = embed.ao_overlap

    # Orbital rotation and partition into subsystems A and B
    alpha_rotation_matrix, alpha_sigma = embed.orbital_rotation(
        alpha_projection_orbitals, n_act_aos, ao_overlap
    )
    beta_rotation_matrix, beta_sigma = embed.orbital_rotation(
        beta_projection_orbitals, n_act_aos, ao_overlap
    )

    alpha_n_act_mos, _, beta_n_act_mos, _ = embed.orbital_partition(
        alpha_sigma, beta_sigma
    )

    alpha_act_orbitals = (
        alpha_occupied_orbitals @ alpha_rotation_matrix.T[:, :alpha_n_act_mos]
    )
    alpha_env_orbitals = (
        alpha_occupied_orbitals @ alpha_rotation_matrix.T[:, alpha_n_act_mos:]
    )
    beta_act_orbitals = (
        beta_occupied_orbitals @ beta_rotation_matrix.T[:, :beta_n_act_mos]
    )
    beta_env_orbitals = (
        beta_occupied_orbitals @ beta_rotation_matrix.T[:, beta_n_act_mos:]
    )

    alpha_act_density = alpha_act_orbitals @ alpha_act_orbitals.T
    beta_act_density = beta_act_orbitals @ beta_act_orbitals.T
    alpha_env_density = alpha_env_orbitals @ alpha_env_orbitals.T
    beta_env_density = beta_env_orbitals @ beta_env_orbitals.T

    # Retrieving the subsytem energy terms and potential matrices
    (
        e_act,
        e_xc_act,
        alpha_j_act,
        beta_j_act,
        alpha_k_act,
        beta_k_act,
        alpha_v_xc_act,
        beta_v_xc_act,
    ) = embed.open_shell_subsystem(alpha_act_orbitals, beta_act_orbitals)
    (
        e_env,
        e_xc_env,
        alpha_j_env,
        beta_j_env,
        alpha_k_env,
        beta_k_env,
        alpha_v_xc_env,
        beta_v_xc_env,
    ) = embed.open_shell_subsystem(alpha_env_orbitals, beta_env_orbitals)

    # Computing cross subsystem terms
    j_cross = 0.5 * (
        embed.trace(alpha_j_act, alpha_env_density)
        + embed.trace(alpha_j_act, beta_env_density)
        + embed.trace(beta_j_act, alpha_env_density)
        + embed.trace(beta_j_act, beta_env_density)
        + embed.trace(alpha_j_env, alpha_act_density)
        + embed.trace(alpha_j_env, beta_act_density)
        + embed.trace(beta_j_env, alpha_act_density)
        + embed.trace(beta_j_env, beta_act_density)
    )
    k_cross = (
        -0.5
        * embed.alpha
        * (
            embed.trace(alpha_k_act, alpha_env_density)
            + embed.trace(beta_k_act, beta_env_density)
            + embed.trace(alpha_k_env, alpha_act_density)
            + embed.trace(beta_k_env, beta_act_density)
        )
    )
    xc_cross = embed.e_xc_total - e_xc_act - e_xc_env

    # This term corresponds to g[\gamma^A, \gamma^B] in the paper
    two_e_cross = j_cross + k_cross + xc_cross

    # Defining the embedding potential
    ao_overlap = embed.ao_overlap
    alpha_projector = keywords["level_shift"] * (
        ao_overlap @ alpha_env_density @ ao_overlap
    )
    beta_projector = keywords["level_shift"] * (
        ao_overlap @ beta_env_density @ ao_overlap
    )
    alpha_v_emb = (
        alpha_j_env
        + beta_j_env
        - embed.alpha * alpha_k_env
        + alpha_projector
        + embed.alpha_v_xc_total
        - alpha_v_xc_act
    )
    beta_v_emb = (
        alpha_j_env
        + beta_j_env
        - embed.alpha * beta_k_env
        + beta_projector
        + embed.beta_v_xc_total
        - beta_v_xc_act
    )

    # Save any details we need
    embed.save_details(
        alpha_v_emb=alpha_v_emb,
        beta_v_emb=beta_v_emb,
        alpha_act_orbitals=alpha_act_orbitals,
        beta_act_orbitals=beta_act_orbitals,
    )

    if keywords["run_high_level"] == False:
        embed.outfile.write(" Requested files generated. Ending PsiEmbed.\n\n")
        raise SystemExit(0)

    embed.run_mean_field([alpha_v_emb, beta_v_emb])

    # Overlap between the C_A determinant and the embedded determinant
    embed.get_determinant_overlap(
        orbitals=alpha_act_orbitals, beta_orbitals=beta_act_orbitals
    )

    # Computing the embedded SCF energy
    alpha_density_emb = embed.alpha_occupied_orbitals @ embed.alpha_occupied_orbitals.T
    beta_density_emb = embed.beta_occupied_orbitals @ embed.beta_occupied_orbitals.T
    alpha_j_emb, beta_j_emb = embed.alpha_j, embed.beta_j
    alpha_k_emb, beta_k_emb = embed.alpha_k, embed.beta_k

    h_core = embed.h_core
    e_act_emb = (
        embed.trace(alpha_density_emb + beta_density_emb, h_core)
        + 0.5
        * embed.trace(
            alpha_density_emb + beta_density_emb, alpha_j_emb + beta_j_emb
        )
        - 0.5
        * (
            embed.trace(alpha_density_emb, alpha_k_emb)
            + embed.trace(beta_density_emb, beta_k_emb)
        )
    )

    correction = embed.trace(
        alpha_v_emb, alpha_density_emb - alpha_act_density
    ) + embed.trace(beta_v_emb, beta_density_emb - beta_act_density)

    e_mf_emb = e_act_emb + e_env + two_e_cross + correction
    embed.print_scf(e_act, e_env, two_e_cross, e_act_emb, correction)

    # --- Post embedded HF calculation ---
    if "n_cl_shell" not in keywords:
        e_correlation = embed.correlation_energy()
        e_total = e_mf_emb + e_correlation
        embed.outfile.write(
            " Embedded {:>5}-in-{:<5} E[A] \t = {:>16.10f}\n".format(
                keywords["high_level"].upper(), keywords["low_level"].upper(), e_total
            )
        )
    else:
        raise NotImplementedError("CL orbitals for open-shells coming soon!")
        assert isinstance(keywords["n_cl_shell"], int)
        embed.outfile.write(
            "\n Singular values of "
            + str(keywords["n_cl_shell"] + 1)
            + " virtual shells\n"
        )
        embed.outfile.write(
            " Shells constructed with the %s operator\n".format(keywords["operator"])
        )

        # First virtual shell
        n_act_aos = embed.count_active_aos(keywords["virtual_projection_basis"])
        effective_virtuals = embed.effective_virtuals()

        # Projecting the effective virtuals onto (maybe) another basis
        projected_orbitals = embed.basis_projection(
            effective_virtuals, keywords["virtual_projection_basis"]
        )

        # Defining the first shell
        shell_overlap = (
            projected_orbitals.T
            @ embed.overlap_two_basis[:n_act_aos, :]
            @ effective_virtuals
        )
        rotation_matrix, sigma = embed.orbital_rotation(shell_overlap, n_act_aos)
        shell_size = (sigma[:n_act_aos] >= 1.0e-15).sum()
        embed.shell_size = shell_size
        span_orbitals = effective_virtuals @ rotation_matrix.T[:, :shell_size]
        kernel_orbitals = effective_virtuals @ rotation_matrix.T[:, shell_size:]
        sigma = sigma[:shell_size]

        # Pseudocanonicalizing the 1st shell
        e_orbital_span, pseudo_span = embed.pseudocanonical(span_orbitals)
        e_orbital_kernel, pseudo_kernel = embed.pseudocanonical(kernel_orbitals)
        e_correlation = embed.correlation_energy(
            span_orbitals, kernel_orbitals, e_orbital_span, e_orbital_kernel
        )

        embed.print_sigma(sigma, 0)
        embed.outfile.write(
            "{}-in-{} energy of shell # {} with {} orbitals "
            + "= {:^12.10f}\n".format(
                keywords["high_level"].upper(),
                keywords["low_level"].upper(),
                0,
                shell_size,
                e_mf_emb + e_correlation,
            )
        )
        if keywords["molden"]:
            embed.molden(vritual_span, virtual_ker, 0, n_env_mos)

        # Checking the maximum number of shells
        max_shell, n_cl_shell = embed.count_shells()

        # Choosing the operator to be used to grow the shells
        embed.ao_operator()
        operator = embed.operator

        # Iterative spanning of the virtual space via CL orbitals
        for ishell in range(1, n_cl_shell + 1):
            mo_operator = span_orbitals.T @ operator @ kernel_orbitals
            rotation_matrix, sigma = embed.orbital_rotation(mo_operator, shell_size)
            sigma = sigma[:shell_size]

            new_shell = kernel_orbitals @ rotation_matrix.T[:, :shell_size]
            span_orbitals = np.hstack((span_orbitals, new_shell))
            kernel_orbitals = kernel_orbitals @ rotation_matrix.T[:, shell_size:]

            if keywords["molden"]:
                embed.molden(new_shell, ishell)
                embed.heatmap(virtual_span, virtual_kernel, ishell, operator)

            e_orbital_span, pseudo_span = embed.pseudocanonical(span_orbitals)
            e_orbital_kernel, pseudo_kernel = embed.pseudocanonical(kernel_orbitals)
            e_correlation = embed.correlation_energy(
                span_orbitals, kernel_orbitals, e_orbital_span, e_orbital_kernel
            )

            embed.print_sigma(sigma, ishell)
            embed.outfile.write(
                " {}-in-{} energy of shell # {} with {} "
                + "orbitals = {:^12.10f}\n".format(
                    keywords["high_level"].upper(),
                    keywords["low_level"].upper(),
                    ishell,
                    shell_size * (ishell + 1),
                    e_mf_emb + e_correlation,
                )
            )

        if ishell == max_shell and keywords["n_cl_shell"] > max_shell:
            virtual_span = np.hstack((span_orbitals, kernel_orbitals))
            e_orbital_span, pseudo_span = embed.pseudocanonical(virtual_span)
            e_correlation = embed.correlation_energy()
            embed.outfile.write(
                " Energy of all ({}) orbitals = {:^12.10f}\n".format(
                    virtual_span.shape[1], e_mf_emb + e_correlation
                )
            )

        embed.print_summary(e_mf_emb)
        projected_env_correction = trace(projector, act_density - density_emb)
        embed.outfile.write(
            " Correction from the projected B\t = {:>16.2e}\n".format(
                projected_env_correction
            )
        )
        embed.outfile.close()
    if keywords["package"].lower() == "psi4":
        os.system("rm Va_emb.dat Vb_emb.dat")<|MERGE_RESOLUTION|>--- conflicted
+++ resolved
@@ -112,28 +112,15 @@
     density_emb = 2.0 * embed.occupied_orbitals @ embed.occupied_orbitals.T
     if keywords["package"].lower() == "psi4":
         e_act_emb = embed.trace(
-<<<<<<< HEAD
-            density_emb, embed.h_core + embed.j - 0.5 * embed.k
-        )
-    else:
-        e_act_emb = embed.trace(
-            density_emb, embed.h_core + 0.5 * embed.j - 0.25 * embed.k
-=======
             density_emb, initial_h_core + embed.j - 0.5 * embed.k
         )
     else:
         e_act_emb = embed.trace(
             density_emb, initial_h_core + 0.5 * embed.j - 0.25 * embed.k
->>>>>>> 31faa5ec
         )
     # Compute the total energy
     correction = embed.trace(v_emb, density_emb - act_density)
-<<<<<<< HEAD
-    e_nuc = embed._mol.energy_nuc()
-    e_mf_emb = e_act_emb + e_env + two_e_cross + correction + e_nuc
-=======
     e_mf_emb = e_act_emb + e_env + two_e_cross + embed.nre + correction
->>>>>>> 31faa5ec
     embed.print_scf(e_act, e_env, two_e_cross, e_act_emb, correction)
     print(f"E with embedded density={e_act_emb}")
     print(f"{e_env=}, {two_e_cross=}, {correction=}, {e_nuc=}")
