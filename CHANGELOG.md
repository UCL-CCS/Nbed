# Changelog

All notable changes to this project will be documented in this file.

The format is based on [Keep a Changelog](https://keepachangelog.com/en/1.0.0/),
and this project adheres to [Semantic Versioning](https://semver.org/spec/v2.0.0.html).

## [Unreleased]
<<<<<<< HEAD
## Fixed

## Changed

## Added

## Removed
- `mol_plot.py` removed as not required for/by main uses of package
=======
## Added
- `.pre-commit-config.yaml` added

## Changed
- python version requirement changed to `>=3.9, <4`
>>>>>>> 023ea78b

## [0.0.7]
### Changed
- `HamiltonianBuilder` now checks type of indices of mo_occ to determine resteriction.
- Black version `^24.0.0`
- Summer version now `symmer=~0.0.7`.

## [0.0.6]
### Changed
- `symmer dependence was pinned to 0.0.6, now ^0.0.6

## [0.0.5]
### Fixed

### Changed
- `HamBuilder` uses `Symmer` functionality to calculate frozen core integrals.
- black version update to `>22` from `^22`
- `HamConverter` now uses `SparsePauliOp` rather than `PauliSumOp`.
- Symmer version dependency updates to `0.0.6`

### Added
- `get_hartree_fock_state` function in `HamBuilder`
- `run_qmmm`, `mm_coords`, `mm_charges`, `mm_radii` and `symmetry` attributes for NbedDriver.

### Deprecated
- `HamBuilder.build` has `taper` bool input, but the main way to do this is now the `Symmer.QubitReductionDriver`

## [0.0.4]
### Fixed
- Typo on `xc_functional` arg for driver
- HamiltonianBuilder sets occupancy correctly for both restricted and unrestricted
- issue with concentric localization which left `c_ispan` unchanged over iterations
- error in `test_localizers.py` which had incorrect shell sizes in assert

### Changed
- Driver defaults to `run_virtual_localization=True`
- `frozen_orb_list` of embedded PySCF functions renamed `frozen` in line with PySCF
- readthedocs config updated to python3.9
- readthedocs build controlled directly with commands

### Added
- `frozen` option for FCI calls CASSCF
- `driver.cl_shells` attribute assigned when concentric localization is run
- `SpadeLocalizer.singular_values` and `.shells` properties

## [0.0.3]
### Fixed
- Correct error in embedded CCSD energy.
- Correct error in driver for calculating e_act

### Changed
- tests now use `b3lyp5` functional to match those in v1 before PySCF update.
- Dependencies updated to enable pypi install on Apple Silicon devices.

### Added
- Function to convert Symmer PualiwordOp to openfermion faster (to be removed when updated symmer is released)
- `notebook/publications` containing jupyter notebook for replicating results of PBE paper.

## [0.0.2]
### Fixed
- Typo with the license file, which was called 'LISENCE' instead of 'LICENSE'.
### Added
- Support for unrestricted SCF methods.
    - `spin` argument for Driver
    - `force_unrestricted` argument for Driver
    - Builder calculates electron integrals correctly
    - Active space reduction in builder
- Tests for unrestricted SCF methods.
- Virtual orbital localization in SPADE localizer, using concentric localization.
- `HamBuilder.build()` now allows boolean input for qubit tapering and contextual subspace projection.
### Changed
- pyscf version updated to `2.3.0` to correct installation issues with `1.7.6.post1`
- Location of explainer notebooks moved up a level to `docs/notebooks`
- Update of dependencies
- Python dependency updated to `>=3.8, <3.11` to pull in symmer.
- `HamBuilder.build()` now accepts MO indices for active space reduction. This overwrites `n_qubits` if used.
### Removed
- `savefile` argument removed from driver, as it is not used.


## [0.0.1] - 2022-03-07
### Fixed
- `NbedDriver._init_local_rhf` reversion which used the old `local_basis_transform`
### Added
- Basic functionality for initial release
- Sphinx documentation on readthedocs
- Changelog!
- DOI button from zenodo in readme
- DOI added to citation file
### Changed
- LISCENCE.txt changed to LICENSE.md<|MERGE_RESOLUTION|>--- conflicted
+++ resolved
@@ -6,22 +6,14 @@
 and this project adheres to [Semantic Versioning](https://semver.org/spec/v2.0.0.html).
 
 ## [Unreleased]
-<<<<<<< HEAD
-## Fixed
-
-## Changed
-
-## Added
-
-## Removed
-- `mol_plot.py` removed as not required for/by main uses of package
-=======
 ## Added
 - `.pre-commit-config.yaml` added
 
 ## Changed
 - python version requirement changed to `>=3.9, <4`
->>>>>>> 023ea78b
+
+## Removed
+- `mol_plot.py` removed as not required for/by main uses of package
 
 ## [0.0.7]
 ### Changed
